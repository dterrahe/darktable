/*
    This file is part of darktable,
    Copyright (C) 2009-2020 darktable developers.

    darktable is free software: you can redistribute it and/or modify
    it under the terms of the GNU General Public License as published by
    the Free Software Foundation, either version 3 of the License, or
    (at your option) any later version.

    darktable is distributed in the hope that it will be useful,
    but WITHOUT ANY WARRANTY; without even the implied warranty of
    MERCHANTABILITY or FITNESS FOR A PARTICULAR PURPOSE.  See the
    GNU General Public License for more details.

    You should have received a copy of the GNU General Public License
    along with darktable.  If not, see <http://www.gnu.org/licenses/>.
*/

#include "develop/imageop.h"
#include "bauhaus/bauhaus.h"
#include "common/debug.h"
#include "common/exif.h"
#include "common/dtpthread.h"
#include "common/imageio_rawspeed.h"
#include "common/interpolation.h"
#include "common/iop_group.h"
#include "common/module.h"
#include "common/history.h"
#include "common/opencl.h"
#include "common/usermanual_url.h"
#include "control/control.h"
#include "develop/blend.h"
#include "develop/develop.h"
#include "develop/format.h"
#include "develop/masks.h"
#include "develop/tiling.h"
#include "dtgtk/button.h"
#include "dtgtk/expander.h"
#include "dtgtk/gradientslider.h"
#include "dtgtk/icon.h"
#include "gui/accelerators.h"
#include "gui/gtk.h"
#include "gui/presets.h"
#include "gui/color_picker_proxy.h"
#include "libs/modulegroups.h"
#ifdef GDK_WINDOWING_QUARTZ
#include "osx/osx.h"
#endif

#include <assert.h>
#include <gmodule.h>
#include <math.h>
#include <stdlib.h>
#include <string.h>
#include <strings.h>
#if defined(__SSE__)
#include <xmmintrin.h>
#endif
#include <time.h>

typedef struct dt_iop_gui_simple_callback_t
{
  dt_iop_module_t *self;
  int index;
} dt_iop_gui_simple_callback_t;

static dt_develop_blend_params_t _default_blendop_params
    = { DEVELOP_MASK_DISABLED,
        DEVELOP_BLEND_NORMAL2,
        100.0f,
        DEVELOP_COMBINE_NORM_EXCL,
        0,
        0,
        0.0f,
        DEVELOP_MASK_GUIDE_IN,
        0.0f,
        0.0f,
        0.0f,
        { 0, 0, 0, 0 },
        { 0.0f, 0.0f, 1.0f, 1.0f, 0.0f, 0.0f, 1.0f, 1.0f, 0.0f, 0.0f, 1.0f, 1.0f, 0.0f, 0.0f, 1.0f, 1.0f,
          0.0f, 0.0f, 1.0f, 1.0f, 0.0f, 0.0f, 1.0f, 1.0f, 0.0f, 0.0f, 1.0f, 1.0f, 0.0f, 0.0f, 1.0f, 1.0f,
          0.0f, 0.0f, 1.0f, 1.0f, 0.0f, 0.0f, 1.0f, 1.0f, 0.0f, 0.0f, 1.0f, 1.0f, 0.0f, 0.0f, 1.0f, 1.0f,
          0.0f, 0.0f, 1.0f, 1.0f, 0.0f, 0.0f, 1.0f, 1.0f, 0.0f, 0.0f, 1.0f, 1.0f, 0.0f, 0.0f, 1.0f, 1.0f },
        { 0 }, 0, 0, FALSE };

static void _iop_panel_label(GtkWidget *lab, dt_iop_module_t *module);

void dt_iop_load_default_params(dt_iop_module_t *module)
{
  memset(module->default_blendop_params, 0, sizeof(dt_develop_blend_params_t));
  memcpy(module->default_blendop_params, &_default_blendop_params, sizeof(dt_develop_blend_params_t));
  dt_iop_commit_blend_params(module, &_default_blendop_params);
}

static void dt_iop_modify_roi_in(struct dt_iop_module_t *self, struct dt_dev_pixelpipe_iop_t *piece,
                                 const dt_iop_roi_t *roi_out, dt_iop_roi_t *roi_in)
{
  *roi_in = *roi_out;
}

static void dt_iop_modify_roi_out(struct dt_iop_module_t *self, struct dt_dev_pixelpipe_iop_t *piece,
                                  dt_iop_roi_t *roi_out, const dt_iop_roi_t *roi_in)
{
  *roi_out = *roi_in;
}

/* default group for modules which do not implement the default_group() function */
static int default_group(void)
{
  return IOP_GROUP_BASIC;
}

/* default flags for modules which does not implement the flags() function */
static int default_flags(void)
{
  return 0;
}

/* default operation tags for modules which does not implement the flags() function */
static int default_operation_tags(void)
{
  return 0;
}

/* default operation tags filter for modules which does not implement the flags() function */
static int default_operation_tags_filter(void)
{
  return 0;
}

static void default_commit_params(struct dt_iop_module_t *self, dt_iop_params_t *params,
                                  dt_dev_pixelpipe_t *pipe, dt_dev_pixelpipe_iop_t *piece)
{
  memcpy(piece->data, params, self->params_size);
}

static void default_init_pipe(struct dt_iop_module_t *self, dt_dev_pixelpipe_t *pipe,
                              dt_dev_pixelpipe_iop_t *piece)
{
  piece->data = malloc(self->params_size);
  default_commit_params(self, self->default_params, pipe, piece);
}

static void default_cleanup_pipe(struct dt_iop_module_t *self, dt_dev_pixelpipe_t *pipe,
                                 dt_dev_pixelpipe_iop_t *piece)
{
  free(piece->data);
}

static void default_gui_cleanup(dt_iop_module_t *self)
{
  g_free(self->gui_data);
  self->gui_data = NULL;
}

static void default_cleanup(dt_iop_module_t *module)
{
  g_free(module->params);
  module->params = NULL;
  free(module->default_params);
  module->default_params = NULL;
}


static int default_distort_transform(dt_iop_module_t *self, dt_dev_pixelpipe_iop_t *piece, float *points,
                                     size_t points_count)
{
  return 1;
}
static int default_distort_backtransform(dt_iop_module_t *self, dt_dev_pixelpipe_iop_t *piece, float *points,
                                         size_t points_count)
{
  return 1;
}

static void default_process(struct dt_iop_module_t *self, struct dt_dev_pixelpipe_iop_t *piece,
                            const void *const i, void *const o, const struct dt_iop_roi_t *const roi_in,
                            const struct dt_iop_roi_t *const roi_out)
{
  if(darktable.codepath.OPENMP_SIMD && self->process_plain)
    self->process_plain(self, piece, i, o, roi_in, roi_out);
#if defined(__SSE__)
  else if(darktable.codepath.SSE2 && self->process_sse2)
    self->process_sse2(self, piece, i, o, roi_in, roi_out);
#endif
  else if(self->process_plain)
    self->process_plain(self, piece, i, o, roi_in, roi_out);
  else
    dt_unreachable_codepath_with_desc(self->op);
}

static dt_introspection_field_t *default_get_introspection_linear(void)
{
  return NULL;
}
static dt_introspection_t *default_get_introspection(void)
{
  return NULL;
}
static void *default_get_p(const void *param, const char *name)
{
  return NULL;
}
static dt_introspection_field_t *default_get_f(const char *name)
{
  return NULL;
}

void dt_iop_default_init(dt_iop_module_t *module)
{
  size_t param_size = module->so->get_introspection()->size;
  module->params_size = param_size;
  module->params = (dt_iop_params_t *)malloc(param_size);
  module->default_params = (dt_iop_params_t *)malloc(param_size);

  module->default_enabled = 0;
  module->gui_data = NULL;

  dt_introspection_field_t *i = module->so->get_introspection_linear();
  while(i->header.type != DT_INTROSPECTION_TYPE_NONE)
  {
    switch(i->header.type)
    {
    case DT_INTROSPECTION_TYPE_FLOAT:
      *(float*)(module->default_params + i->header.offset) = i->Float.Default;
      break;
    case DT_INTROSPECTION_TYPE_INT:
      *(int*)(module->default_params + i->header.offset) = i->Int.Default;
      break;
    case DT_INTROSPECTION_TYPE_UINT:
      *(unsigned int*)(module->default_params + i->header.offset) = i->UInt.Default;
      break;
    case DT_INTROSPECTION_TYPE_ENUM:
      *(int*)(module->default_params + i->header.offset) = i->Enum.Default;
      break;
    case DT_INTROSPECTION_TYPE_BOOL:
      *(gboolean*)(module->default_params + i->header.offset) = i->Bool.Default;
      break;
    case DT_INTROSPECTION_TYPE_CHAR:
      *(char*)(module->default_params + i->header.offset) = i->Char.Default;
      break;
    case DT_INTROSPECTION_TYPE_OPAQUE:
      memset(module->default_params + i->header.offset, 0, i->header.size);
      break;
    case DT_INTROSPECTION_TYPE_ARRAY:
      {
        if(i->Array.type == DT_INTROSPECTION_TYPE_CHAR) break;

        size_t element_size = i->Array.field->header.size;
        if(element_size % sizeof(int))
        {
          fprintf(stderr, "trying to initialize array not multiple of sizeof(int) in dt_iop_default_init\n");
        }
        element_size /= sizeof(int);
        size_t num_ints = i->header.size / sizeof(int);

        int *p = module->default_params + i->header.offset;
        for (size_t c = element_size; c < num_ints; c++, p++)
          p[element_size] = *p;
      }
      break;
    case DT_INTROSPECTION_TYPE_STRUCT:
      // ignore STRUCT; nothing to do
      break;
    default:
      fprintf(stderr, "unsupported introspection type \"%s\" encountered in dt_iop_default_init (field %s)\n", i->header.type_name, i->header.field_name);
      break;
    }

    i++;
  }

  memcpy(module->params, module->default_params, param_size);
}

int dt_iop_load_module_so(void *m, const char *libname, const char *op)
{
  dt_iop_module_so_t *module = (dt_iop_module_so_t *)m;
  g_strlcpy(module->op, op, 20);
  module->data = NULL;
  dt_print(DT_DEBUG_CONTROL, "[iop_load_module] loading iop `%s' from %s\n", op, libname);
  module->module = g_module_open(libname, G_MODULE_BIND_LAZY | G_MODULE_BIND_LOCAL);
  if(!module->module) goto error;
  int (*version)();
  if(!g_module_symbol(module->module, "dt_module_dt_version", (gpointer) & (version))) goto error;
  if(version() != dt_version())
  {
    fprintf(stderr,
            "[iop_load_module] `%s' is compiled for another version of dt (module %d (%s) != dt %d (%s)) !\n",
            libname, abs(version()), version() < 0 ? "debug" : "opt", abs(dt_version()),
            dt_version() < 0 ? "debug" : "opt");
    goto error;
  }
  if(!g_module_symbol(module->module, "dt_module_mod_version", (gpointer) & (module->version))) goto error;
  if(!g_module_symbol(module->module, "name", (gpointer) & (module->name))) goto error;
  if(!g_module_symbol(module->module, "default_group", (gpointer) & (module->default_group)))
    module->default_group = default_group;
  if(!g_module_symbol(module->module, "flags", (gpointer) & (module->flags))) module->flags = default_flags;
  if(!g_module_symbol(module->module, "description", (gpointer) & (module->description))) module->description = module->name;
  if(!g_module_symbol(module->module, "operation_tags", (gpointer) & (module->operation_tags)))
    module->operation_tags = default_operation_tags;
  if(!g_module_symbol(module->module, "operation_tags_filter", (gpointer) & (module->operation_tags_filter)))
    module->operation_tags_filter = default_operation_tags_filter;
  if(!g_module_symbol(module->module, "input_format", (gpointer) & (module->input_format)))
    module->input_format = default_input_format;
  if(!g_module_symbol(module->module, "output_format", (gpointer) & (module->output_format)))
    module->output_format = default_output_format;

  if(!g_module_symbol(module->module, "default_colorspace", (gpointer) & (module->default_colorspace))) goto error;
  if(!g_module_symbol(module->module, "input_colorspace", (gpointer) & (module->input_colorspace)))
    module->input_colorspace = default_input_colorspace;
  if(!g_module_symbol(module->module, "output_colorspace", (gpointer) & (module->output_colorspace)))
    module->output_colorspace = default_output_colorspace;
  if(!g_module_symbol(module->module, "blend_colorspace", (gpointer) & (module->blend_colorspace)))
    module->blend_colorspace = default_blend_colorspace;

  if(!g_module_symbol(module->module, "tiling_callback", (gpointer) & (module->tiling_callback)))
    module->tiling_callback = default_tiling_callback;
  if(!g_module_symbol(module->module, "gui_reset", (gpointer) & (module->gui_reset)))
    module->gui_reset = NULL;
  if(!g_module_symbol(module->module, "gui_init", (gpointer) & (module->gui_init))) module->gui_init = NULL;
  if(!g_module_symbol(module->module, "gui_update", (gpointer) & (module->gui_update)))
    module->gui_update = NULL;
  if(!g_module_symbol(module->module, "color_picker_apply", (gpointer) & (module->color_picker_apply)))
    module->color_picker_apply = NULL;
  if(!g_module_symbol(module->module, "gui_changed", (gpointer) & (module->gui_changed)))
    module->gui_changed = NULL;
  if(!g_module_symbol(module->module, "gui_cleanup", (gpointer) & (module->gui_cleanup)))
    module->gui_cleanup = default_gui_cleanup;

  if(!g_module_symbol(module->module, "gui_post_expose", (gpointer) & (module->gui_post_expose)))
    module->gui_post_expose = NULL;
  if(!g_module_symbol(module->module, "gui_focus", (gpointer) & (module->gui_focus)))
    module->gui_focus = NULL;

  if(!g_module_symbol(module->module, "init_key_accels", (gpointer) & (module->init_key_accels)))
    module->init_key_accels = NULL;
  if(!g_module_symbol(module->module, "connect_key_accels", (gpointer) & (module->connect_key_accels)))
    module->connect_key_accels = NULL;

  if(!g_module_symbol(module->module, "disconnect_key_accels", (gpointer) & (module->disconnect_key_accels)))
    module->disconnect_key_accels = NULL;
  if(!g_module_symbol(module->module, "mouse_actions", (gpointer) & (module->mouse_actions)))
    module->mouse_actions = NULL;
  if(!g_module_symbol(module->module, "mouse_leave", (gpointer) & (module->mouse_leave)))
    module->mouse_leave = NULL;
  if(!g_module_symbol(module->module, "mouse_moved", (gpointer) & (module->mouse_moved)))
    module->mouse_moved = NULL;
  if(!g_module_symbol(module->module, "button_released", (gpointer) & (module->button_released)))
    module->button_released = NULL;
  if(!g_module_symbol(module->module, "button_pressed", (gpointer) & (module->button_pressed)))
    module->button_pressed = NULL;
  if(!g_module_symbol(module->module, "configure", (gpointer) & (module->configure)))
    module->configure = NULL;
  if(!g_module_symbol(module->module, "scrolled", (gpointer) & (module->scrolled))) module->scrolled = NULL;

  if(!g_module_symbol(module->module, "init", (gpointer) & (module->init)))
    module->init = dt_iop_default_init;
  if(!g_module_symbol(module->module, "cleanup", (gpointer) & (module->cleanup)))
    module->cleanup = default_cleanup;
  if(!g_module_symbol(module->module, "init_global", (gpointer) & (module->init_global)))
    module->init_global = NULL;
  if(!g_module_symbol(module->module, "cleanup_global", (gpointer) & (module->cleanup_global)))
    module->cleanup_global = NULL;
  if(!g_module_symbol(module->module, "init_presets", (gpointer) & (module->init_presets)))
    module->init_presets = NULL;
  if(!g_module_symbol(module->module, "commit_params", (gpointer) & (module->commit_params)))
    module->commit_params = default_commit_params;
  if(!g_module_symbol(module->module, "change_image", (gpointer) & (module->change_image)))
    module->change_image = NULL;
  if(!g_module_symbol(module->module, "reload_defaults", (gpointer) & (module->reload_defaults)))
    module->reload_defaults = NULL;
  if(!g_module_symbol(module->module, "init_pipe", (gpointer) & (module->init_pipe)))
    module->init_pipe = default_init_pipe;
  if(!g_module_symbol(module->module, "cleanup_pipe", (gpointer) & (module->cleanup_pipe)))
    module->cleanup_pipe = default_cleanup_pipe;

  module->process = default_process;

  if(!g_module_symbol(module->module, "process_tiling", (gpointer) & (module->process_tiling)))
    module->process_tiling = default_process_tiling;

  if(!g_module_symbol(module->module, "process_sse2", (gpointer) & (module->process_sse2)))
    module->process_sse2 = NULL;

  if(!g_module_symbol(module->module, "process", (gpointer) & (module->process_plain))) goto error;

  if(!darktable.opencl->inited
     || !g_module_symbol(module->module, "process_cl", (gpointer) & (module->process_cl)))
    module->process_cl = NULL;
  if(!g_module_symbol(module->module, "process_tiling_cl", (gpointer) & (module->process_tiling_cl)))
    module->process_tiling_cl = darktable.opencl->inited ? default_process_tiling_cl : NULL;
  if(!g_module_symbol(module->module, "distort_transform", (gpointer) & (module->distort_transform)))
    module->distort_transform = default_distort_transform;
  if(!g_module_symbol(module->module, "distort_backtransform", (gpointer) & (module->distort_backtransform)))
    module->distort_backtransform = default_distort_backtransform;
  if(!g_module_symbol(module->module, "distort_mask", (gpointer) & (module->distort_mask)))
    module->distort_mask = NULL;

  if(!g_module_symbol(module->module, "modify_roi_in", (gpointer) & (module->modify_roi_in)))
    module->modify_roi_in = dt_iop_modify_roi_in;
  if(!g_module_symbol(module->module, "modify_roi_out", (gpointer) & (module->modify_roi_out)))
    module->modify_roi_out = dt_iop_modify_roi_out;
  if(!g_module_symbol(module->module, "legacy_params", (gpointer) & (module->legacy_params)))
    module->legacy_params = NULL;
  // allow to select a shape inside an iop
  if(!g_module_symbol(module->module, "masks_selection_changed", (gpointer) & (module->masks_selection_changed)))
    module->masks_selection_changed = NULL;

  // the introspection api
  module->have_introspection = FALSE;
  module->get_p = default_get_p;
  module->get_f = default_get_f;
  module->get_introspection_linear = default_get_introspection_linear;
  module->get_introspection = default_get_introspection;
  if(!g_module_symbol(module->module, "introspection_init", (gpointer) & (module->introspection_init)))
    module->introspection_init = NULL;
  if(module->introspection_init)
  {
    if(!module->introspection_init(module, DT_INTROSPECTION_VERSION))
    {
      // set the introspection related fields in module
      module->have_introspection = TRUE;
      if(!g_module_symbol(module->module, "get_p", (gpointer) & (module->get_p))) goto error;
      if(!g_module_symbol(module->module, "get_f", (gpointer) & (module->get_f))) goto error;
      if(!g_module_symbol(module->module, "get_introspection", (gpointer) & (module->get_introspection)))
        goto error;
      if(!g_module_symbol(module->module, "get_introspection_linear",
                          (gpointer) & (module->get_introspection_linear)))
        goto error;
    }
    else
      fprintf(stderr, "[iop_load_module] failed to initialize introspection for operation `%s'\n", op);
  }

  if(module->init_global) module->init_global(module);
  return 0;
error:
  fprintf(stderr, "[iop_load_module] failed to open operation `%s': %s\n", op, g_module_error());
  if(module->module) g_module_close(module->module);
  return 1;
}

int dt_iop_load_module_by_so(dt_iop_module_t *module, dt_iop_module_so_t *so, dt_develop_t *dev)
{
  module->dt = &darktable;
  module->dev = dev;
  module->widget = NULL;
  module->header = NULL;
  module->off = NULL;
  module->hide_enable_button = 0;
  module->request_color_pick = DT_REQUEST_COLORPICK_OFF;
  module->request_histogram = DT_REQUEST_ONLY_IN_GUI;
  module->histogram_stats.bins_count = 0;
  module->histogram_stats.pixels = 0;
  module->multi_priority = 0;
  module->iop_order = 0;
  for(int k = 0; k < 3; k++)
  {
    module->picked_color[k] = module->picked_output_color[k] = 0.0f;
    module->picked_color_min[k] = module->picked_output_color_min[k] = 666.0f;
    module->picked_color_max[k] = module->picked_output_color_max[k] = -666.0f;
  }
  module->picker = NULL;
  module->histogram_cst = iop_cs_NONE;
  module->color_picker_box[0] = module->color_picker_box[1] = .25f;
  module->color_picker_box[2] = module->color_picker_box[3] = .75f;
  module->color_picker_point[0] = module->color_picker_point[1] = 0.5f;
  module->histogram = NULL;
  module->histogram_max[0] = module->histogram_max[1] = module->histogram_max[2] = module->histogram_max[3]
      = 0;
  module->histogram_middle_grey = FALSE;
  module->request_mask_display = DT_DEV_PIXELPIPE_DISPLAY_NONE;
  module->suppress_mask = 0;
  module->enabled = module->default_enabled = 0; // all modules disabled by default.
  g_strlcpy(module->op, so->op, 20);
  module->raster_mask.source.users = g_hash_table_new(NULL, NULL);
  module->raster_mask.source.masks = g_hash_table_new_full(g_direct_hash, g_direct_equal, NULL, g_free);
  module->raster_mask.sink.source = NULL;
  module->raster_mask.sink.id = 0;

  // only reference cached results of dlopen:
  module->module = so->module;
  module->so = so;

  module->version = so->version;
  module->name = so->name;
  module->default_group = so->default_group;
  module->flags = so->flags;
  module->description = so->description;
  module->operation_tags = so->operation_tags;
  module->operation_tags_filter = so->operation_tags_filter;
  module->input_format = so->input_format;
  module->output_format = so->output_format;
  module->default_colorspace = so->default_colorspace;
  module->input_colorspace = so->input_colorspace;
  module->output_colorspace = so->output_colorspace;
  module->blend_colorspace = so->blend_colorspace;
  module->tiling_callback = so->tiling_callback;
  module->gui_update = so->gui_update;
  module->gui_reset = so->gui_reset;
  module->gui_init = so->gui_init;
  module->color_picker_apply = so->color_picker_apply;
  module->gui_changed = so->gui_changed;
  module->gui_cleanup = so->gui_cleanup;

  module->gui_post_expose = so->gui_post_expose;
  module->gui_focus = so->gui_focus;
  module->mouse_leave = so->mouse_leave;
  module->mouse_moved = so->mouse_moved;
  module->button_released = so->button_released;
  module->button_pressed = so->button_pressed;
  module->configure = so->configure;
  module->scrolled = so->scrolled;

  module->init = so->init;
  module->original_init = so->original_init;
  module->cleanup = so->cleanup;
  module->commit_params = so->commit_params;
  module->change_image = so->change_image;
  module->reload_defaults = so->reload_defaults;
  module->init_pipe = so->init_pipe;
  module->cleanup_pipe = so->cleanup_pipe;
  module->process = so->process;
  module->process_tiling = so->process_tiling;
  module->process_plain = so->process_plain;
  module->process_sse2 = so->process_sse2;
  module->process_cl = so->process_cl;
  module->process_tiling_cl = so->process_tiling_cl;
  module->distort_transform = so->distort_transform;
  module->distort_backtransform = so->distort_backtransform;
  module->distort_mask = so->distort_mask;
  module->modify_roi_in = so->modify_roi_in;
  module->modify_roi_out = so->modify_roi_out;
  module->legacy_params = so->legacy_params;
  // allow to select a shape inside an iop
  module->masks_selection_changed = so->masks_selection_changed;

  module->connect_key_accels = so->connect_key_accels;
  module->disconnect_key_accels = so->disconnect_key_accels;
  module->mouse_actions = so->mouse_actions;

  module->have_introspection = so->have_introspection;
  module->get_introspection = so->get_introspection;
  module->get_introspection_linear = so->get_introspection_linear;
  module->get_p = so->get_p;
  module->get_f = so->get_f;

  module->accel_closures = NULL;
  module->accel_closures_local = NULL;
  module->local_closures_connected = FALSE;
  module->reset_button = NULL;
  module->presets_button = NULL;
  module->fusion_slider = NULL;

  if(module->dev && module->dev->gui_attached)
  {
    /* set button state */
    char option[1024];
    snprintf(option, sizeof(option), "plugins/darkroom/%s/visible", module->op);
    dt_iop_module_state_t state = dt_iop_state_HIDDEN;
    if(dt_conf_get_bool(option))
    {
      state = dt_iop_state_ACTIVE;
      snprintf(option, sizeof(option), "plugins/darkroom/%s/favorite", module->op);
      if(dt_conf_get_bool(option)) state = dt_iop_state_FAVORITE;
    }
    dt_iop_gui_set_state(module, state);
  }

  module->global_data = so->data;

  // now init the instance:
  module->init(module);

  /* initialize blendop params and default values */
  module->blend_params = calloc(1, sizeof(dt_develop_blend_params_t));
  module->default_blendop_params = calloc(1, sizeof(dt_develop_blend_params_t));
  memcpy(module->default_blendop_params, &_default_blendop_params, sizeof(dt_develop_blend_params_t));
  dt_iop_commit_blend_params(module, &_default_blendop_params);

  if(module->params_size == 0)
  {
    fprintf(stderr, "[iop_load_module] `%s' needs to have a params size > 0!\n", so->op);
    return 1; // empty params hurt us in many places, just add a dummy value
  }
  module->enabled = module->default_enabled; // apply (possibly new) default.
  return 0;
}

void dt_iop_init_pipe(struct dt_iop_module_t *module, struct dt_dev_pixelpipe_t *pipe,
                      struct dt_dev_pixelpipe_iop_t *piece)
{
  module->init_pipe(module, pipe, piece);
  piece->blendop_data = calloc(1, sizeof(dt_develop_blend_params_t));
  /// FIXME: Commit params is already done in module
  dt_iop_commit_params(module, module->default_params, module->default_blendop_params, pipe, piece);
}

static void dt_iop_gui_delete_callback(GtkButton *button, dt_iop_module_t *module)
{
  dt_develop_t *dev = module->dev;

  // we search another module with the same base
  // we want the next module if any or the previous one
  GList *modules = g_list_first(module->dev->iop);
  dt_iop_module_t *next = NULL;
  int find = 0;
  while(modules)
  {
    dt_iop_module_t *mod = (dt_iop_module_t *)modules->data;
    if(mod == module)
    {
      find = 1;
      if(next) break;
    }
    else if(mod->instance == module->instance)
    {
      next = mod;
      if(find) break;
    }
    modules = g_list_next(modules);
  }
  if(!next) return; // what happened ???

  if(dev->gui_attached)
    dt_control_signal_raise(darktable.signals, DT_SIGNAL_DEVELOP_HISTORY_WILL_CHANGE,
                            dt_history_duplicate(darktable.develop->history), darktable.develop->history_end,
                            dt_ioppr_iop_order_copy_deep(darktable.develop->iop_order_list));

  // we must pay attention if priority is 0
  gboolean is_zero = (module->multi_priority == 0);

  // we set the focus to the other instance
  dt_iop_gui_set_expanded(next, TRUE, FALSE);
  dt_iop_request_focus(next);

  ++darktable.gui->reset;

  // we remove the plugin effectively
  if(!dt_iop_is_hidden(module))
  {
    // we just hide the module to avoid lots of gtk critical warnings
    gtk_widget_hide(module->expander);

    // we move the module far away, to avoid problems when reordering instance after that
    // FIXME: ?????
    gtk_box_reorder_child(dt_ui_get_container(darktable.gui->ui, DT_UI_CONTAINER_PANEL_RIGHT_CENTER),
                          module->expander, -1);

    dt_iop_gui_cleanup_module(module);
    gtk_widget_destroy(module->widget);
  }

  // we remove all references in the history stack and dev->iop
  // this will inform that a module has been removed from history
  // we do it here so we have the multi_priorities to reconstruct
  // de deleted module if the user undo it
  dt_dev_module_remove(dev, module);

  // if module was priority 0, then we set next to priority 0
  if(is_zero)
  {
    // we want the first one in history
    dt_iop_module_t *first = NULL;
    GList *history = g_list_first(dev->history);
    while(history)
    {
      dt_dev_history_item_t *hist = (dt_dev_history_item_t *)(history->data);
      if(hist->module->instance == module->instance && hist->module != module)
      {
        first = hist->module;
        break;
      }
      history = g_list_next(history);
    }
    if(first == NULL) first = next;

    // we set priority of first to 0
    dt_iop_update_multi_priority(first, 0);

    // we change this in the history stack too
    history = g_list_first(dev->history);
    while(history)
    {
      dt_dev_history_item_t *hist = (dt_dev_history_item_t *)(history->data);
      if(hist->module == first) hist->multi_priority = 0;
      history = g_list_next(history);
    }
  }

  // we save the current state of history (with the new multi_priorities)
  if(dev->gui_attached)
  {
    dt_control_signal_raise(darktable.signals, DT_SIGNAL_DEVELOP_HISTORY_CHANGE);
  }

  // rebuild the accelerators (to point to an extant module)
  dt_iop_connect_accels_multi(module->so);

  dt_accel_cleanup_locals_iop(module);
  module->accel_closures = NULL;
  // don't delete the module, a pipe may still need it
  dev->alliop = g_list_append(dev->alliop, module);

  // we update show params for multi-instances for each other instances
  dt_dev_modules_update_multishow(dev);

  // we refresh the pipe
  dev->pipe->changed |= DT_DEV_PIPE_REMOVE;
  dev->preview_pipe->changed |= DT_DEV_PIPE_REMOVE;
  dev->preview2_pipe->changed |= DT_DEV_PIPE_REMOVE;
  dev->pipe->cache_obsolete = 1;
  dev->preview_pipe->cache_obsolete = 1;
  dev->preview2_pipe->cache_obsolete = 1;

  // invalidate buffers and force redraw of darkroom
  dt_dev_invalidate_all(dev);

  /* redraw */
  dt_control_queue_redraw_center();

  --darktable.gui->reset;
}

dt_iop_module_t *dt_iop_gui_get_previous_visible_module(dt_iop_module_t *module)
{
  dt_iop_module_t *prev = NULL;
  GList *modules = g_list_first(module->dev->iop);
  while(modules)
  {
    dt_iop_module_t *mod = (dt_iop_module_t *)modules->data;
    if(mod == module)
    {
      break;
    }
    else
    {
      // only for visible modules
      GtkWidget *expander = mod->expander;
      if(expander && gtk_widget_is_visible(expander))
      {
        prev = mod;
      }
    }
    modules = g_list_next(modules);
  }
  return prev;
}

dt_iop_module_t *dt_iop_gui_get_next_visible_module(dt_iop_module_t *module)
{
  dt_iop_module_t *next = NULL;
  GList *modules = g_list_last(module->dev->iop);
  while(modules)
  {
    dt_iop_module_t *mod = (dt_iop_module_t *)modules->data;
    if(mod == module)
    {
      break;
    }
    else
    {
      // only for visible modules
      GtkWidget *expander = mod->expander;
      if(expander && gtk_widget_is_visible(expander))
      {
        next = mod;
      }
    }
    modules = g_list_previous(modules);
  }
  return next;
}

static void dt_iop_gui_movedown_callback(GtkButton *button, dt_iop_module_t *module)
{
  dt_ioppr_check_iop_order(module->dev, 0, "dt_iop_gui_movedown_callback begin");

  // we need to place this module right before the previous
  dt_iop_module_t *prev = dt_iop_gui_get_previous_visible_module(module);
  // dt_ioppr_check_iop_order(module->dev, "dt_iop_gui_movedown_callback 1");
  if(!prev) return;

  const int moved = dt_ioppr_move_iop_before(module->dev, module, prev);
  // dt_ioppr_check_iop_order(module->dev, "dt_iop_gui_movedown_callback 2");
  if(!moved) return;

  // we move the headers
  GValue gv = { 0, { { 0 } } };
  g_value_init(&gv, G_TYPE_INT);
  gtk_container_child_get_property(
      GTK_CONTAINER(dt_ui_get_container(darktable.gui->ui, DT_UI_CONTAINER_PANEL_RIGHT_CENTER)), prev->expander,
      "position", &gv);
  gtk_box_reorder_child(dt_ui_get_container(darktable.gui->ui, DT_UI_CONTAINER_PANEL_RIGHT_CENTER),
                        module->expander, g_value_get_int(&gv));

  // we update the headers
  dt_dev_modules_update_multishow(prev->dev);

  dt_dev_add_history_item(prev->dev, module, TRUE);

  dt_ioppr_check_iop_order(module->dev, 0, "dt_iop_gui_movedown_callback end");

  // we rebuild the pipe
  prev->dev->pipe->changed |= DT_DEV_PIPE_REMOVE;
  prev->dev->preview_pipe->changed |= DT_DEV_PIPE_REMOVE;
  prev->dev->preview2_pipe->changed |= DT_DEV_PIPE_REMOVE;
  prev->dev->pipe->cache_obsolete = 1;
  prev->dev->preview_pipe->cache_obsolete = 1;
  prev->dev->preview2_pipe->cache_obsolete = 1;

  // rebuild the accelerators
  dt_iop_connect_accels_multi(module->so);
  dt_control_signal_raise(darktable.signals, DT_SIGNAL_DEVELOP_MODULE_MOVED);

  // invalidate buffers and force redraw of darkroom
  dt_dev_invalidate_all(prev->dev);
}

static void dt_iop_gui_moveup_callback(GtkButton *button, dt_iop_module_t *module)
{
  dt_ioppr_check_iop_order(module->dev, 0, "dt_iop_gui_moveup_callback begin");

  // we need to place this module right after the next one
  dt_iop_module_t *next = dt_iop_gui_get_next_visible_module(module);
  if(!next) return;

  const int moved = dt_ioppr_move_iop_after(module->dev, module, next);
  if(!moved) return;

  // we move the headers
  GValue gv = { 0, { { 0 } } };
  g_value_init(&gv, G_TYPE_INT);
  gtk_container_child_get_property(
      GTK_CONTAINER(dt_ui_get_container(darktable.gui->ui, DT_UI_CONTAINER_PANEL_RIGHT_CENTER)), next->expander,
      "position", &gv);

  gtk_box_reorder_child(dt_ui_get_container(darktable.gui->ui, DT_UI_CONTAINER_PANEL_RIGHT_CENTER),
                        module->expander, g_value_get_int(&gv));

  // we update the headers
  dt_dev_modules_update_multishow(next->dev);

  dt_dev_add_history_item(next->dev, module, TRUE);

  dt_ioppr_check_iop_order(module->dev, 0, "dt_iop_gui_moveup_callback end");

  // we rebuild the pipe
  next->dev->pipe->changed |= DT_DEV_PIPE_REMOVE;
  next->dev->preview_pipe->changed |= DT_DEV_PIPE_REMOVE;
  next->dev->preview2_pipe->changed |= DT_DEV_PIPE_REMOVE;
  next->dev->pipe->cache_obsolete = 1;
  next->dev->preview_pipe->cache_obsolete = 1;
  next->dev->preview2_pipe->cache_obsolete = 1;

  // rebuild the accelerators
  dt_iop_connect_accels_multi(module->so);
  dt_control_signal_raise(darktable.signals, DT_SIGNAL_DEVELOP_MODULE_MOVED);

  // invalidate buffers and force redraw of darkroom
  dt_dev_invalidate_all(next->dev);
}

dt_iop_module_t *dt_iop_gui_duplicate(dt_iop_module_t *base, gboolean copy_params)
{
  // make sure the duplicated module appears in the history
  dt_dev_add_history_item(base->dev, base, FALSE);

  // first we create the new module
  ++darktable.gui->reset;
  dt_iop_module_t *module = dt_dev_module_duplicate(base->dev, base);
  --darktable.gui->reset;
  if(!module) return NULL;

  // what is the position of the module in the pipe ?
  GList *modules = g_list_first(module->dev->iop);
  int pos_module = 0;
  int pos_base = 0;
  int pos = 0;
  while(modules)
  {
    dt_iop_module_t *mod = (dt_iop_module_t *)modules->data;
    if(mod == module)
      pos_module = pos;
    else if(mod == base)
      pos_base = pos;
    modules = g_list_next(modules);
    pos++;
  }

  // we set the gui part of it
  /* initialize gui if iop have one defined */
  if(!dt_iop_is_hidden(module))
  {
    // make sure gui_init and reload defaults is called safely
    ++darktable.gui->reset;
    module->gui_init(module);
    dt_iop_reload_defaults(module); // some modules like profiled denoise update the gui in reload_defaults
    --darktable.gui->reset;

    if(copy_params)
    {
      memcpy(module->params, base->params, module->params_size);
      if(module->flags() & IOP_FLAGS_SUPPORTS_BLENDING)
      {
        dt_iop_commit_blend_params(module, base->blend_params);
        if(base->blend_params->mask_id > 0)
        {
          module->blend_params->mask_id = 0;
          dt_masks_iop_use_same_as(module, base);
        }
      }
    }

    // we save the new instance creation
    dt_dev_add_history_item(module->dev, module, TRUE);

    /* add module to right panel */
    GtkWidget *expander = dt_iop_gui_get_expander(module);
    dt_ui_container_add_widget(darktable.gui->ui, DT_UI_CONTAINER_PANEL_RIGHT_CENTER, expander);
    GValue gv = { 0, { { 0 } } };
    g_value_init(&gv, G_TYPE_INT);
    gtk_container_child_get_property(
        GTK_CONTAINER(dt_ui_get_container(darktable.gui->ui, DT_UI_CONTAINER_PANEL_RIGHT_CENTER)),
        base->expander, "position", &gv);
    gtk_box_reorder_child(dt_ui_get_container(darktable.gui->ui, DT_UI_CONTAINER_PANEL_RIGHT_CENTER),
                          expander, g_value_get_int(&gv) + pos_base - pos_module + 1);
    dt_iop_gui_set_expanded(module, TRUE, FALSE);
    dt_iop_gui_update_blending(module);
  }

  if(dt_conf_get_bool("darkroom/ui/single_module"))
  {
    dt_iop_gui_set_expanded(base, FALSE, TRUE);
    dt_iop_gui_set_expanded(module, TRUE, TRUE);
  }

  // we update show params for multi-instances for each other instances
  dt_dev_modules_update_multishow(module->dev);

  // and we refresh the pipe
  dt_iop_request_focus(module);

  if(module->dev->gui_attached)
  {
    module->dev->pipe->changed |= DT_DEV_PIPE_REMOVE;
    module->dev->preview_pipe->changed |= DT_DEV_PIPE_REMOVE;
    module->dev->preview2_pipe->changed |= DT_DEV_PIPE_REMOVE;
    module->dev->pipe->cache_obsolete = 1;
    module->dev->preview_pipe->cache_obsolete = 1;
    module->dev->preview2_pipe->cache_obsolete = 1;

    // invalidate buffers and force redraw of darkroom
    dt_dev_invalidate_all(module->dev);
  }

  /* update ui to new parameters */
  dt_iop_gui_update(module);

  dt_dev_modulegroups_update_visibility(darktable.develop);

  return module;
}

static void dt_iop_gui_copy_callback(GtkButton *button, gpointer user_data)
{
  dt_iop_gui_duplicate(user_data, FALSE);

  /* setup key accelerators */
  dt_iop_connect_accels_multi(((dt_iop_module_t *)user_data)->so);
}

static void dt_iop_gui_duplicate_callback(GtkButton *button, gpointer user_data)
{
  dt_iop_gui_duplicate(user_data, TRUE);

  /* setup key accelerators */
  dt_iop_connect_accels_multi(((dt_iop_module_t *)user_data)->so);
}

static gboolean _rename_module_key_press(GtkWidget *entry, GdkEventKey *event, dt_iop_module_t *module)
{
  int ended = 0;

  if(event->type == GDK_FOCUS_CHANGE || event->keyval == GDK_KEY_Return || event->keyval == GDK_KEY_KP_Enter)
  {
    const gchar *name = gtk_entry_get_text(GTK_ENTRY(entry));
    if(strcmp(module->multi_name, name) != 0)
    {
      g_strlcpy(module->multi_name, name, sizeof(module->multi_name));
      dt_dev_add_history_item(module->dev, module, TRUE);
    }

    ended = 1;
  }
  else if(event->keyval == GDK_KEY_Escape)
  {
    // restore saved 1st character of instance name
    module->multi_name[0] = module->multi_name[sizeof(module->multi_name) - 1];
    module->multi_name[sizeof(module->multi_name) - 1] = 0;

    ended = 1;
  }

  if(ended)
  {
    g_signal_handlers_disconnect_by_func(entry, G_CALLBACK(_rename_module_key_press), module);
    gtk_widget_destroy(entry);
    dt_iop_gui_update_header(module);

    return TRUE;
  }

  return FALSE; /* event not handled */
}

static gboolean _rename_module_resize(GtkWidget *entry, GdkEventKey *event, dt_iop_module_t *module)
{
  int width = 0;
  GtkBorder padding;

  pango_layout_get_pixel_size(gtk_entry_get_layout(GTK_ENTRY(entry)), &width, NULL);
  gtk_style_context_get_padding(gtk_widget_get_style_context (entry),
                                gtk_widget_get_state_flags (entry),
                                &padding);
  gtk_widget_set_size_request(entry, width + padding.left + padding.right + 1, -1);

  return TRUE;
}

static void _iop_gui_rename_module(dt_iop_module_t *module)
{
  if(gtk_container_get_focus_child(GTK_CONTAINER(module->header))) return;

  GtkWidget *entry = gtk_entry_new();

  gtk_widget_set_name(entry, "iop-panel-label");
  gtk_entry_set_width_chars(GTK_ENTRY(entry), 0);
  gtk_entry_set_max_length(GTK_ENTRY(entry), sizeof(module->multi_name) - 1);
  gtk_entry_set_text(GTK_ENTRY(entry), module->multi_name);

  // remove instance name but save 1st character in case of escape
  module->multi_name[sizeof(module->multi_name) - 1] = module->multi_name[0];
  module->multi_name[0] = 0;
  dt_iop_gui_update_header(module);

  dt_gui_key_accel_block_on_focus_connect(entry); // needs to be before focus-out-event
  g_signal_connect(entry, "key-press-event", G_CALLBACK(_rename_module_key_press), module);
  g_signal_connect(entry, "focus-out-event", G_CALLBACK(_rename_module_key_press), module);
  g_signal_connect(entry, "style-updated", G_CALLBACK(_rename_module_resize), module);
  g_signal_connect(entry, "changed", G_CALLBACK(_rename_module_resize), module);

  gtk_box_pack_start(GTK_BOX(module->header), entry, TRUE, TRUE, 0);
  gtk_widget_show(entry);
  gtk_widget_grab_focus(entry);
}

static void dt_iop_gui_rename_callback(GtkButton *button, dt_iop_module_t *module)
{
  _iop_gui_rename_module(module);
}

static void dt_iop_gui_multiinstance_callback(GtkButton *button, GdkEventButton *event, gpointer user_data)
{
  dt_iop_module_t *module = (dt_iop_module_t *)user_data;

  if(event->button == 2)
  {
    if(!(module->flags() & IOP_FLAGS_ONE_INSTANCE)) dt_iop_gui_copy_callback(button, user_data);
    return;
  }
  else if(event->button == 3)
  {
    return;
  }

  GtkMenuShell *menu = GTK_MENU_SHELL(gtk_menu_new());
  GtkWidget *item;

  item = gtk_menu_item_new_with_label(_("new instance"));
  // gtk_widget_set_tooltip_text(item, _("add a new instance of this module to the pipe"));
  g_signal_connect(G_OBJECT(item), "activate", G_CALLBACK(dt_iop_gui_copy_callback), module);
  gtk_widget_set_sensitive(item, module->multi_show_new);
  gtk_menu_shell_append(menu, item);

  item = gtk_menu_item_new_with_label(_("duplicate instance"));
  // gtk_widget_set_tooltip_text(item, _("add a copy of this instance to the pipe"));
  g_signal_connect(G_OBJECT(item), "activate", G_CALLBACK(dt_iop_gui_duplicate_callback), module);
  gtk_widget_set_sensitive(item, module->multi_show_new);
  gtk_menu_shell_append(menu, item);

  item = gtk_menu_item_new_with_label(_("move up"));
  // gtk_widget_set_tooltip_text(item, _("move this instance up"));
  g_signal_connect(G_OBJECT(item), "activate", G_CALLBACK(dt_iop_gui_moveup_callback), module);
  gtk_widget_set_sensitive(item, module->multi_show_up);
  gtk_menu_shell_append(menu, item);

  item = gtk_menu_item_new_with_label(_("move down"));
  // gtk_widget_set_tooltip_text(item, _("move this instance down"));
  g_signal_connect(G_OBJECT(item), "activate", G_CALLBACK(dt_iop_gui_movedown_callback), module);
  gtk_widget_set_sensitive(item, module->multi_show_down);
  gtk_menu_shell_append(menu, item);

  item = gtk_menu_item_new_with_label(_("delete"));
  // gtk_widget_set_tooltip_text(item, _("delete this instance"));
  g_signal_connect(G_OBJECT(item), "activate", G_CALLBACK(dt_iop_gui_delete_callback), module);
  gtk_widget_set_sensitive(item, module->multi_show_close);
  gtk_menu_shell_append(menu, item);

  gtk_menu_shell_append(GTK_MENU_SHELL(menu), gtk_separator_menu_item_new());
  item = gtk_menu_item_new_with_label(_("rename"));
  g_signal_connect(G_OBJECT(item), "activate", G_CALLBACK(dt_iop_gui_rename_callback), module);
  gtk_menu_shell_append(menu, item);

  gtk_widget_show_all(GTK_WIDGET(menu));

  // popup
#if GTK_CHECK_VERSION(3, 22, 0)
  gtk_menu_popup_at_pointer(GTK_MENU(menu), NULL);
#else
  gtk_menu_popup(GTK_MENU(menu), NULL, NULL, NULL, NULL, 0, gtk_get_current_event_time());
#endif

  // make sure the button is deactivated now that the menu is opened
  dtgtk_button_set_active(DTGTK_BUTTON(button), FALSE);
}

static gboolean dt_iop_gui_off_button_press(GtkWidget *w, GdkEventButton *e, gpointer user_data)
{
  dt_iop_module_t *module = (dt_iop_module_t *)user_data;
  if(!darktable.gui->reset && e->state & GDK_CONTROL_MASK)
  {
    dt_iop_request_focus(darktable.develop->gui_module == module ? NULL : module);
    return TRUE;
  }
  return FALSE;
}

static void dt_iop_gui_off_callback(GtkToggleButton *togglebutton, gpointer user_data)
{
  dt_iop_module_t *module = (dt_iop_module_t *)user_data;
  if(!darktable.gui->reset)
  {
    if(gtk_toggle_button_get_active(togglebutton))
    {
      module->enabled = 1;

      if(dt_conf_get_bool("darkroom/ui/scroll_to_module"))
        darktable.gui->scroll_to[1] = module->expander;

      if(dt_conf_get_bool("darkroom/ui/activate_expand") && !module->expanded)
        dt_iop_gui_set_expanded(module, TRUE, dt_conf_get_bool("darkroom/ui/single_module"));
    }
    else
    {
      module->enabled = 0;

      if(dt_conf_get_bool("darkroom/ui/activate_expand") && module->expanded)
        dt_iop_gui_set_expanded(module, FALSE, FALSE);
    }
    dt_dev_add_history_item(module->dev, module, FALSE);
  }
  char tooltip[512];
  gchar *module_label = dt_history_item_get_name(module);
  snprintf(tooltip, sizeof(tooltip), module->enabled ? _("%s is switched on") : _("%s is switched off"),
           module_label);
  g_free(module_label);
  gtk_widget_set_tooltip_text(GTK_WIDGET(togglebutton), tooltip);
  gtk_widget_queue_draw(GTK_WIDGET(togglebutton));

  if(dt_conf_get_bool("accel/prefer_enabled"))
  {
    // rebuild the accelerators
    dt_iop_connect_accels_multi(module->so);
  }

  if(module->enabled && !gtk_widget_is_visible(module->header))
    dt_dev_modulegroups_update_visibility(darktable.develop);
}

gboolean dt_iop_so_is_hidden(dt_iop_module_so_t *module)
{
  gboolean is_hidden = TRUE;
  if(!(module->flags() & IOP_FLAGS_HIDDEN))
  {
    if(!module->gui_init)
      g_debug("Module '%s' is not hidden and lacks implementation of gui_init()...", module->op);
    else if(!module->gui_cleanup)
      g_debug("Module '%s' is not hidden and lacks implementation of gui_cleanup()...", module->op);
    else
      is_hidden = FALSE;
  }
  return is_hidden;
}

gboolean dt_iop_is_hidden(dt_iop_module_t *module)
{
  return dt_iop_so_is_hidden(module->so);
}

gboolean dt_iop_shown_in_group(dt_iop_module_t *module, uint32_t group)
{
  uint32_t additional_flags = 0;

  if(group == DT_MODULEGROUP_NONE) return TRUE;

  /* add special group flag for module in active pipe */
  if(module->enabled) additional_flags |= IOP_SPECIAL_GROUP_ACTIVE_PIPE;

  /* add special group flag for favorite */
  if(module->so->state == dt_iop_state_FAVORITE) additional_flags |= IOP_SPECIAL_GROUP_USER_DEFINED;

  return dt_dev_modulegroups_test(module->dev, group, dt_iop_get_group(module) | additional_flags);
}

static void _iop_panel_label(GtkWidget *lab, dt_iop_module_t *module)
{
  gtk_widget_set_name(lab, "iop-panel-label");
  gchar *label = dt_history_item_get_name_html(module);
  gchar *tooltip = g_strdup(module->description());
  gtk_label_set_markup(GTK_LABEL(lab), label);
  gtk_label_set_ellipsize(GTK_LABEL(lab), PANGO_ELLIPSIZE_MIDDLE);
  gtk_widget_set_tooltip_text(lab, tooltip);
  g_free(label);
  g_free(tooltip);
}

static void _iop_gui_update_header(dt_iop_module_t *module)
{
  GList *childs = gtk_container_get_children(GTK_CONTAINER(module->header));

  /* get the enable button and button */
  GtkWidget *lab = g_list_nth_data(childs, IOP_MODULE_LABEL);

  g_list_free(childs);

  // set panel name to display correct multi-instance
  _iop_panel_label(lab, module);
  dt_iop_gui_set_enable_button(module);
}

void dt_iop_gui_set_enable_button(dt_iop_module_t *module)
{
  if(module->off)
  {
    gtk_toggle_button_set_active(GTK_TOGGLE_BUTTON(module->off), module->enabled);
    if(module->hide_enable_button)
      gtk_widget_set_sensitive(GTK_WIDGET(module->off), FALSE);
    else
      gtk_widget_set_sensitive(GTK_WIDGET(module->off), TRUE);
  }
}

void dt_iop_gui_update_header(dt_iop_module_t *module)
{
  _iop_gui_update_header(module);
}

static void _iop_gui_update_label(dt_iop_module_t *module)
{
  if(!module->header) return;
  GList *childs = gtk_container_get_children(GTK_CONTAINER(module->header));
  GtkWidget *lab = g_list_nth_data(childs, IOP_MODULE_LABEL);
  g_list_free(childs);
  _iop_panel_label(lab, module);
}

void dt_iop_reload_defaults(dt_iop_module_t *module)
{
  if(module->reload_defaults) module->reload_defaults(module);
  dt_iop_load_default_params(module);

  if(module->header) _iop_gui_update_header(module);
}

void dt_iop_cleanup_histogram(gpointer data, gpointer user_data)
{
  dt_iop_module_t *module = (dt_iop_module_t *)data;

  free(module->histogram);
  module->histogram = NULL;
  module->histogram_stats.bins_count = 0;
  module->histogram_stats.pixels = 0;
}

static void init_presets(dt_iop_module_so_t *module_so)
{
  if(module_so->init_presets) module_so->init_presets(module_so);

  // this seems like a reasonable place to check for and update legacy
  // presets.

  int32_t module_version = module_so->version();

  sqlite3_stmt *stmt;
  DT_DEBUG_SQLITE3_PREPARE_V2(
      dt_database_get(darktable.db),
      "SELECT name, op_version, op_params, blendop_version, blendop_params FROM data.presets WHERE operation = ?1",
      -1, &stmt, NULL);
  DT_DEBUG_SQLITE3_BIND_TEXT(stmt, 1, module_so->op, -1, SQLITE_TRANSIENT);

  while(sqlite3_step(stmt) == SQLITE_ROW)
  {
    const char *name = (char *)sqlite3_column_text(stmt, 0);
    int32_t old_params_version = sqlite3_column_int(stmt, 1);
    void *old_params = (void *)sqlite3_column_blob(stmt, 2);
    int32_t old_params_size = sqlite3_column_bytes(stmt, 2);
    int32_t old_blend_params_version = sqlite3_column_int(stmt, 3);
    void *old_blend_params = (void *)sqlite3_column_blob(stmt, 4);
    int32_t old_blend_params_size = sqlite3_column_bytes(stmt, 4);

    if(old_params_version == 0)
    {
      // this preset doesn't have a version.  go digging through the database
      // to find a history entry that matches the preset params, and get
      // the module version from that.

      sqlite3_stmt *stmt2;
      DT_DEBUG_SQLITE3_PREPARE_V2(dt_database_get(darktable.db),
                                  "SELECT module FROM main.history WHERE operation = ?1 AND op_params = ?2", -1,
                                  &stmt2, NULL);
      DT_DEBUG_SQLITE3_BIND_TEXT(stmt2, 1, module_so->op, -1, SQLITE_TRANSIENT);
      DT_DEBUG_SQLITE3_BIND_BLOB(stmt2, 2, old_params, old_params_size, SQLITE_TRANSIENT);

      if(sqlite3_step(stmt2) == SQLITE_ROW)
      {
        old_params_version = sqlite3_column_int(stmt2, 0);
      }
      else
      {
        fprintf(stderr, "[imageop_init_presets] WARNING: Could not find versioning information for '%s' "
                        "preset '%s'\nUntil some is found, the preset will be unavailable.\n(To make it "
                        "return, please load an image that uses the preset.)\n",
                module_so->op, name);
        sqlite3_finalize(stmt2);
        continue;
      }

      sqlite3_finalize(stmt2);

      // we found an old params version.  Update the database with it.

      fprintf(stderr, "[imageop_init_presets] Found version %d for '%s' preset '%s'\n", old_params_version,
              module_so->op, name);

      DT_DEBUG_SQLITE3_PREPARE_V2(dt_database_get(darktable.db),
                                  "UPDATE data.presets SET op_version=?1 WHERE operation=?2 AND name=?3", -1,
                                  &stmt2, NULL);
      DT_DEBUG_SQLITE3_BIND_INT(stmt2, 1, old_params_version);
      DT_DEBUG_SQLITE3_BIND_TEXT(stmt2, 2, module_so->op, -1, SQLITE_TRANSIENT);
      DT_DEBUG_SQLITE3_BIND_TEXT(stmt2, 3, name, -1, SQLITE_TRANSIENT);

      sqlite3_step(stmt2);
      sqlite3_finalize(stmt2);
    }

    if(module_version > old_params_version && module_so->legacy_params != NULL)
    {
      // we need a dt_iop_module_t for legacy_params()
      dt_iop_module_t *module;
      module = (dt_iop_module_t *)calloc(1, sizeof(dt_iop_module_t));
      if(dt_iop_load_module_by_so(module, module_so, NULL))
      {
        free(module);
        continue;
      }

      module->init(module);
      if(module->params_size == 0)
      {
        dt_iop_cleanup_module(module);
        free(module);
        continue;
      }

      // we call reload_defaults() in case the module defines it
      if(module->reload_defaults) module->reload_defaults(module);

      int32_t new_params_size = module->params_size;
      void *new_params = calloc(1, new_params_size);

      // convert the old params to new
      if(module->legacy_params(module, old_params, old_params_version, new_params, module_version))
      {
        free(new_params);
        dt_iop_cleanup_module(module);
        free(module);
        continue;
      }

      fprintf(stderr, "[imageop_init_presets] updating '%s' preset '%s' from version %d to version %d\nto:'%s'",
              module_so->op, name, old_params_version, module_version,
              dt_exif_xmp_encode(new_params, new_params_size, NULL));

      // and write the new params back to the database
      sqlite3_stmt *stmt2;
      DT_DEBUG_SQLITE3_PREPARE_V2(dt_database_get(darktable.db), "UPDATE data.presets "
                                                                 "SET op_version=?1, op_params=?2 "
                                                                 "WHERE operation=?3 AND name=?4",
                                  -1, &stmt2, NULL);
      DT_DEBUG_SQLITE3_BIND_INT(stmt2, 1, module->version());
      DT_DEBUG_SQLITE3_BIND_BLOB(stmt2, 2, new_params, new_params_size, SQLITE_TRANSIENT);
      DT_DEBUG_SQLITE3_BIND_TEXT(stmt2, 3, module->op, -1, SQLITE_TRANSIENT);
      DT_DEBUG_SQLITE3_BIND_TEXT(stmt2, 4, name, -1, SQLITE_TRANSIENT);

      sqlite3_step(stmt2);
      sqlite3_finalize(stmt2);

      free(new_params);
      dt_iop_cleanup_module(module);
      free(module);
    }
    else if(module_version > old_params_version)
    {
      fprintf(stderr, "[imageop_init_presets] Can't upgrade '%s' preset '%s' from version %d to %d, no "
                      "legacy_params() implemented \n",
              module_so->op, name, old_params_version, module_version);
    }

    if(!old_blend_params || dt_develop_blend_version() > old_blend_params_version)
    {
      fprintf(stderr,
              "[imageop_init_presets] updating '%s' preset '%s' from blendop version %d to version %d\n",
              module_so->op, name, old_blend_params_version, dt_develop_blend_version());

      // we need a dt_iop_module_t for dt_develop_blend_legacy_params()
      // using dt_develop_blend_legacy_params_by_so won't help as we need "module" anyway
      dt_iop_module_t *module;
      module = (dt_iop_module_t *)calloc(1, sizeof(dt_iop_module_t));
      if(dt_iop_load_module_by_so(module, module_so, NULL))
      {
        free(module);
        continue;
      }

      if(module->params_size == 0)
      {
        dt_iop_cleanup_module(module);
        free(module);
        continue;
      }
      void *new_blend_params = malloc(sizeof(dt_develop_blend_params_t));

      // convert the old blend params to new
      if(old_blend_params
         && dt_develop_blend_legacy_params(module, old_blend_params, old_blend_params_version,
                                           new_blend_params, dt_develop_blend_version(),
                                           old_blend_params_size) == 0)
      {
        // do nothing
      }
      else
      {
        memcpy(new_blend_params, module->default_blendop_params, sizeof(dt_develop_blend_params_t));
      }

      // and write the new blend params back to the database
      sqlite3_stmt *stmt2;
      DT_DEBUG_SQLITE3_PREPARE_V2(dt_database_get(darktable.db), "UPDATE data.presets "
                                                                 "SET blendop_version=?1, blendop_params=?2 "
                                                                 "WHERE operation=?3 AND name=?4",
                                  -1, &stmt2, NULL);
      DT_DEBUG_SQLITE3_BIND_INT(stmt2, 1, dt_develop_blend_version());
      DT_DEBUG_SQLITE3_BIND_BLOB(stmt2, 2, new_blend_params, sizeof(dt_develop_blend_params_t),
                                 SQLITE_TRANSIENT);
      DT_DEBUG_SQLITE3_BIND_TEXT(stmt2, 3, module->op, -1, SQLITE_TRANSIENT);
      DT_DEBUG_SQLITE3_BIND_TEXT(stmt2, 4, name, -1, SQLITE_TRANSIENT);

      sqlite3_step(stmt2);
      sqlite3_finalize(stmt2);

      free(new_blend_params);
      dt_iop_cleanup_module(module);
      free(module);
    }
  }
  sqlite3_finalize(stmt);
}

static void init_key_accels(dt_iop_module_so_t *module)
{
  // Calling the accelerator initialization callback, if present
  if(module->init_key_accels) (module->init_key_accels)(module);
  /** load shortcuts for presets **/
  sqlite3_stmt *stmt;
  DT_DEBUG_SQLITE3_PREPARE_V2(dt_database_get(darktable.db),
                              "SELECT name FROM data.presets WHERE operation=?1 ORDER BY writeprotect DESC, rowid",
                              -1, &stmt, NULL);
  DT_DEBUG_SQLITE3_BIND_TEXT(stmt, 1, module->op, -1, SQLITE_TRANSIENT);
  while(sqlite3_step(stmt) == SQLITE_ROW)
  {
    char path[1024];
    snprintf(path, sizeof(path), "%s/%s", _("preset"), (const char *)sqlite3_column_text(stmt, 0));
    dt_accel_register_iop(module, FALSE, NC_("accel", path), 0, 0);
  }
  sqlite3_finalize(stmt);
}

static void dt_iop_init_module_so(void *m)
{
  dt_iop_module_so_t *module = (dt_iop_module_so_t *)m;

  init_presets(module);

  // do not init accelerators if there is no gui
  if(darktable.gui)
  {
    // Calling the accelerator initialization callback, if present
    init_key_accels(module);

    if(module->flags() & IOP_FLAGS_SUPPORTS_BLENDING)
    {
      dt_accel_register_slider_iop(module, FALSE, NC_("accel", "fusion"));
    }
    if(!(module->flags() & IOP_FLAGS_DEPRECATED))
    {
      // Adding the optional show accelerator to the table (blank)
      dt_accel_register_iop(module, FALSE, NC_("accel", "show module"), 0, 0);
      dt_accel_register_iop(module, FALSE, NC_("accel", "enable module"), 0, 0);
      dt_accel_register_iop(module, FALSE, NC_("accel", "focus module"), 0, 0);

      dt_accel_register_iop(module, FALSE, NC_("accel", "reset module parameters"), 0, 0);
      dt_accel_register_iop(module, FALSE, NC_("accel", "show preset menu"), 0, 0);
    }
  }
}

void dt_iop_load_modules_so(void)
{
  darktable.iop = dt_module_load_modules("/plugins", sizeof(dt_iop_module_so_t), dt_iop_load_module_so,
                                         dt_iop_init_module_so, NULL);
}

int dt_iop_load_module(dt_iop_module_t *module, dt_iop_module_so_t *module_so, dt_develop_t *dev)
{
  memset(module, 0, sizeof(dt_iop_module_t));
  if(dt_iop_load_module_by_so(module, module_so, dev))
  {
    free(module);
    return 1;
  }
  module->global_data = module_so->data;
  module->so = module_so;
  dt_iop_reload_defaults(module);
  return 0;
}

GList *dt_iop_load_modules_ext(dt_develop_t *dev, gboolean no_image)
{
  GList *res = NULL;
  dt_iop_module_t *module;
  dt_iop_module_so_t *module_so;
  dev->iop_instance = 0;
  GList *iop = darktable.iop;
  while(iop)
  {
    module_so = (dt_iop_module_so_t *)iop->data;
    module = (dt_iop_module_t *)calloc(1, sizeof(dt_iop_module_t));
    if(dt_iop_load_module_by_so(module, module_so, dev))
    {
      free(module);
      continue;
    }
    res = g_list_insert_sorted(res, module, dt_sort_iop_by_order);
    module->global_data = module_so->data;
    module->so = module_so;
    if(!no_image) dt_iop_reload_defaults(module);
    iop = g_list_next(iop);
  }

  GList *it = res;
  while(it)
  {
    module = (dt_iop_module_t *)it->data;
    module->instance = dev->iop_instance++;
    module->multi_name[0] = '\0';
    it = g_list_next(it);
  }
  return res;
}

GList *dt_iop_load_modules(dt_develop_t *dev)
{
  return dt_iop_load_modules_ext(dev, FALSE);
}

void dt_iop_cleanup_module(dt_iop_module_t *module)
{
  module->cleanup(module);

  free(module->blend_params);
  module->blend_params = NULL;
  free(module->default_blendop_params);
  module->default_blendop_params = NULL;
  module->picker = NULL;
  free(module->histogram);
  module->histogram = NULL;
  g_hash_table_destroy(module->raster_mask.source.users);
  g_hash_table_destroy(module->raster_mask.source.masks);
  module->raster_mask.source.users = NULL;
  module->raster_mask.source.masks = NULL;
}

void dt_iop_unload_modules_so()
{
  while(darktable.iop)
  {
    dt_iop_module_so_t *module = (dt_iop_module_so_t *)darktable.iop->data;
    if(module->cleanup_global) module->cleanup_global(module);
    if(module->module) g_module_close(module->module);
    free(darktable.iop->data);
    darktable.iop = g_list_delete_link(darktable.iop, darktable.iop);
  }
}

void dt_iop_set_mask_mode(dt_iop_module_t *module, int mask_mode)
{
  static const int key = 0;
  // showing raster masks doesn't make sense, one can use the original source instead. or does it?
  if(mask_mode & DEVELOP_MASK_ENABLED && !(mask_mode & DEVELOP_MASK_RASTER))
  {
    char *modulename = dt_history_item_get_name(module);
    g_hash_table_insert(module->raster_mask.source.masks, GINT_TO_POINTER(key), modulename);
  }
  else
  {
    g_hash_table_remove(module->raster_mask.source.masks, GINT_TO_POINTER(key));
  }
}

// make sure that blend_params are in sync with the iop struct
void dt_iop_commit_blend_params(dt_iop_module_t *module, const dt_develop_blend_params_t *blendop_params)
{
  if(module->raster_mask.sink.source)
    g_hash_table_remove(module->raster_mask.sink.source->raster_mask.source.users, module);

  memcpy(module->blend_params, blendop_params, sizeof(dt_develop_blend_params_t));
  dt_iop_set_mask_mode(module, blendop_params->mask_mode);

  if(module->dev)
  {
    for(GList *iter = module->dev->iop; iter; iter = g_list_next(iter))
    {
      dt_iop_module_t *m = (dt_iop_module_t *)iter->data;
      if(!strcmp(m->op, blendop_params->raster_mask_source))
      {
        if(m->multi_priority == blendop_params->raster_mask_instance)
        {
          g_hash_table_insert(m->raster_mask.source.users, module, GINT_TO_POINTER(blendop_params->raster_mask_id));
          module->raster_mask.sink.source = m;
          module->raster_mask.sink.id = blendop_params->raster_mask_id;
          return;
        }
      }
    }
  }

  module->raster_mask.sink.source = NULL;
  module->raster_mask.sink.id = 0;
}

void dt_iop_commit_params(dt_iop_module_t *module, dt_iop_params_t *params,
                          dt_develop_blend_params_t *blendop_params, dt_dev_pixelpipe_t *pipe,
                          dt_dev_pixelpipe_iop_t *piece)
{
  piece->hash = 0;

  if(piece->enabled)
  {
    /* construct module params data for hash calc */
    int length = module->params_size;
    if(module->flags() & IOP_FLAGS_SUPPORTS_BLENDING) length += sizeof(dt_develop_blend_params_t);
    dt_masks_form_t *grp = dt_masks_get_from_id(darktable.develop, blendop_params->mask_id);
    length += dt_masks_group_get_hash_buffer_length(grp);

    char *str = malloc(length);
    memcpy(str, module->params, module->params_size);
    int pos = module->params_size;
    /* if module supports blend op add blend params into account */
    if(module->flags() & IOP_FLAGS_SUPPORTS_BLENDING)
    {
      memcpy(str + module->params_size, blendop_params, sizeof(dt_develop_blend_params_t));
      pos += sizeof(dt_develop_blend_params_t);
    }
    memcpy(piece->blendop_data, blendop_params, sizeof(dt_develop_blend_params_t));
    // this should be redundant! (but is not)
    dt_iop_commit_blend_params(module, blendop_params);

    /* and we add masks */
    dt_masks_group_get_hash_buffer(grp, str + pos);

    // assume process_cl is ready, commit_params can overwrite this.
    if(module->process_cl) piece->process_cl_ready = 1;

    // register if module allows tiling, commit_params can overwrite this.
    if(module->flags() & IOP_FLAGS_ALLOW_TILING) piece->process_tiling_ready = 1;

    module->commit_params(module, params, pipe, piece);
    uint64_t hash = 5381;
    for(int i = 0; i < length; i++) hash = ((hash << 5) + hash) ^ str[i];
    piece->hash = hash;

    free(str);
  }
  // printf("commit params hash += module %s: %lu, enabled = %d\n", piece->module->op, piece->hash,
  // piece->enabled);
}

void dt_iop_gui_cleanup_module(dt_iop_module_t *module)
{
  module->gui_cleanup(module);
  dt_iop_gui_cleanup_blending(module);
}

void dt_iop_gui_update(dt_iop_module_t *module)
{
  if(module->gui_data)
  {
    ++darktable.gui->reset;
    if(!dt_iop_is_hidden(module))
    {
      if(module->params) module->gui_update(module);
      dt_iop_gui_update_blending(module);
      dt_iop_gui_update_expanded(module);
      _iop_gui_update_label(module);
      dt_iop_gui_set_enable_button(module);
    }
    --darktable.gui->reset;
  }
}

void dt_iop_gui_reset(dt_iop_module_t *module)
{
  ++darktable.gui->reset;
  if(module->gui_reset && !dt_iop_is_hidden(module)) module->gui_reset(module);
  --darktable.gui->reset;
}

static void dt_iop_gui_reset_callback(GtkButton *button, dt_iop_module_t *module)
{
  // if a drawn mask is set, remove it from the list
  if(module->blend_params->mask_id > 0)
  {
    dt_masks_form_t *grp = dt_masks_get_from_id(darktable.develop, module->blend_params->mask_id);
    if(grp) dt_masks_form_remove(module, NULL, grp);
  }
  /* reset to default params */
  memcpy(module->params, module->default_params, module->params_size);
  dt_iop_commit_blend_params(module, module->default_blendop_params);

  /* reset ui to its defaults */
  dt_iop_gui_reset(module);

  /* update ui to default params*/
  dt_iop_gui_update(module);

  /* and give focus to the module*/
  dt_iop_request_focus(module);

  dt_dev_add_history_item(module->dev, module, TRUE);

  if(dt_conf_get_bool("accel/prefer_expanded") || dt_conf_get_bool("accel/prefer_enabled") || dt_conf_get_bool("accel/prefer_unmasked"))
  {
    // rebuild the accelerators
    dt_iop_connect_accels_multi(module->so);
  }
}

#if !GTK_CHECK_VERSION(3, 22, 0)
static void _preset_popup_position(GtkMenu *menu, gint *x, gint *y, gboolean *push_in, gpointer data)
{
  GtkRequisition requisition = { 0 };
  gdk_window_get_origin(gtk_widget_get_window(GTK_WIDGET(data)), x, y);
  gtk_widget_get_preferred_size(GTK_WIDGET(menu), &requisition, NULL);

  GtkAllocation allocation;
  gtk_widget_get_allocation(GTK_WIDGET(data), &allocation);
  (*y) += allocation.height;
}
#endif

static void popup_callback(GtkButton *button, GdkEventButton *event, dt_iop_module_t *module)
{
  if(event->button == 1 || event->button == 2)
  {
    dt_gui_presets_popup_menu_show_for_module(module);
    gtk_widget_show_all(GTK_WIDGET(darktable.gui->presets_popup_menu));

#if GTK_CHECK_VERSION(3, 22, 0)
    gtk_menu_popup_at_widget(darktable.gui->presets_popup_menu,
                             dtgtk_expander_get_header(DTGTK_EXPANDER(module->expander)), GDK_GRAVITY_SOUTH_EAST,
                             GDK_GRAVITY_NORTH_EAST, NULL);
#else
    gtk_menu_popup(darktable.gui->presets_popup_menu, NULL, NULL, _preset_popup_position, button, 0,
                   gtk_get_current_event_time());
    gtk_menu_reposition(GTK_MENU(darktable.gui->presets_popup_menu));
#endif
  }

  dtgtk_button_set_active(DTGTK_BUTTON(button), FALSE);
}


void dt_iop_request_focus(dt_iop_module_t *module)
{
  if(darktable.gui->reset || (darktable.develop->gui_module == module)) return;

  if(darktable.develop->gui_module != module) darktable.develop->focus_hash++;

  /* lets lose the focus of previous focus module*/
  if(darktable.develop->gui_module)
  {
    if(darktable.develop->gui_module->gui_focus)
      darktable.develop->gui_module->gui_focus(darktable.develop->gui_module, FALSE);

    dt_iop_color_picker_reset(darktable.develop->gui_module, TRUE);

    gtk_widget_set_state_flags(dt_iop_gui_get_pluginui(darktable.develop->gui_module), GTK_STATE_FLAG_NORMAL,
                               TRUE);

    if(darktable.develop->gui_module->operation_tags_filter()) dt_dev_invalidate_from_gui(darktable.develop);

    dt_accel_disconnect_locals_iop(darktable.develop->gui_module);

    /* reset mask view */
    dt_masks_reset_form_gui();

    /* do stuff needed in the blending gui */
    dt_iop_gui_blending_lose_focus(darktable.develop->gui_module);

    /* redraw the expander */
    gtk_widget_queue_draw(darktable.develop->gui_module->expander);

    /* and finally remove hinter messages */
    dt_control_hinter_message(darktable.control, "");

    // we also remove the focus css class
    GtkWidget *iop_w = gtk_widget_get_parent(dt_iop_gui_get_pluginui(darktable.develop->gui_module));
    GtkStyleContext *context = gtk_widget_get_style_context(iop_w);
    gtk_style_context_remove_class(context, "dt_module_focus");
  }

  darktable.develop->gui_module = module;

  /* set the focus on module */
  if(module)
  {
    gtk_widget_set_state_flags(dt_iop_gui_get_pluginui(module), GTK_STATE_FLAG_SELECTED, TRUE);

    if(module->operation_tags_filter()) dt_dev_invalidate_from_gui(darktable.develop);

    dt_accel_connect_locals_iop(module);

    if(module->gui_focus) module->gui_focus(module, TRUE);

    /* redraw the expander */
    gtk_widget_queue_draw(module->expander);

    // we also add the focus css class
    GtkWidget *iop_w = gtk_widget_get_parent(dt_iop_gui_get_pluginui(darktable.develop->gui_module));
    GtkStyleContext *context = gtk_widget_get_style_context(iop_w);
    gtk_style_context_add_class(context, "dt_module_focus");
  }

  /* update sticky accels window */
  if(darktable.view_manager->accels_window.window && darktable.view_manager->accels_window.sticky)
    dt_view_accels_refresh(darktable.view_manager);

  dt_control_change_cursor(GDK_LEFT_PTR);
}


/*
 * NEW EXPANDER
 */

static void dt_iop_gui_set_single_expanded(dt_iop_module_t *module, gboolean expanded)
{
  if(!module->expander) return;

  /* update expander arrow state */
  dtgtk_expander_set_expanded(DTGTK_EXPANDER(module->expander), expanded);

  /* store expanded state of module.
   * we do that first, so update_expanded won't think it should be visible
   * and undo our changes right away. */
  module->expanded = expanded;

  /* show / hide plugin widget */
  if(expanded)
  {
    /* set this module to receive focus / draw events*/
    dt_iop_request_focus(module);

    /* focus the current module */
    for(int k = 0; k < DT_UI_CONTAINER_SIZE; k++)
      dt_ui_container_focus_widget(darktable.gui->ui, k, module->expander);

    /* redraw center, iop might have post expose */
    dt_control_queue_redraw_center();
  }
  else
  {
    if(module->dev->gui_module == module)
    {
      dt_iop_request_focus(NULL);
      dt_control_queue_redraw_center();
    }
  }

  char var[1024];
  snprintf(var, sizeof(var), "plugins/darkroom/%s/expanded", module->op);
  dt_conf_set_bool(var, expanded);
}

void dt_iop_gui_set_expanded(dt_iop_module_t *module, gboolean expanded, gboolean collapse_others)
{
  if(!module->expander) return;

  /* handle shiftclick on expander, hide all except this */
  if(collapse_others)
  {
    const int current_group = dt_dev_modulegroups_get(module->dev);
    GList *iop = g_list_first(module->dev->iop);
    gboolean all_other_closed = TRUE;
    while(iop)
    {
      dt_iop_module_t *m = (dt_iop_module_t *)iop->data;
      if(m != module && dt_iop_shown_in_group(m, current_group))
      {
        all_other_closed = all_other_closed && !m->expanded;
        dt_iop_gui_set_single_expanded(m, FALSE);
      }

      iop = g_list_next(iop);
    }
    if(all_other_closed)
      dt_iop_gui_set_single_expanded(module, !module->expanded);
    else
      dt_iop_gui_set_single_expanded(module, TRUE);
  }
  else
  {
    /* else just toggle */
    dt_iop_gui_set_single_expanded(module, expanded);
  }
}

void dt_iop_gui_update_expanded(dt_iop_module_t *module)
{
  if(!module->expander) return;

  const gboolean expanded = module->expanded;

  dtgtk_expander_set_expanded(DTGTK_EXPANDER(module->expander), expanded);
}

static gboolean _iop_plugin_body_button_press(GtkWidget *w, GdkEventButton *e, gpointer user_data)
{
  dt_iop_module_t *module = (dt_iop_module_t *)user_data;
  if(e->button == 1)
  {
    dt_iop_request_focus(module);
    return TRUE;
  }
  else if(e->button == 3)
  {
    dt_gui_presets_popup_menu_show_for_module(module);
    gtk_widget_show_all(GTK_WIDGET(darktable.gui->presets_popup_menu));

#if GTK_CHECK_VERSION(3, 22, 0)
    gtk_menu_popup_at_pointer(darktable.gui->presets_popup_menu, (GdkEvent *)e);
#else
    gtk_menu_popup(darktable.gui->presets_popup_menu, NULL, NULL, NULL, NULL, e->button, e->time);
#endif

    return TRUE;
  }
  return FALSE;
}

static gboolean _iop_plugin_header_button_press(GtkWidget *w, GdkEventButton *e, gpointer user_data)
{
  if(e->type == GDK_2BUTTON_PRESS || e->type == GDK_3BUTTON_PRESS) return TRUE;

  dt_iop_module_t *module = (dt_iop_module_t *)user_data;

  if(e->button == 1)
  {
    if((e->state & (GDK_SHIFT_MASK | GDK_CONTROL_MASK)) == (GDK_SHIFT_MASK | GDK_CONTROL_MASK))
    {
      GtkBox *container = dt_ui_get_container(darktable.gui->ui, DT_UI_CONTAINER_PANEL_RIGHT_CENTER);
      g_object_set_data(G_OBJECT(container), "source_data", user_data);
      return FALSE;
    }
    else if(e->state & GDK_CONTROL_MASK)
    {
      _iop_gui_rename_module(module);
      return FALSE;
    }
    else
    {
      // make gtk scroll to the module once it updated its allocation size
      if(dt_conf_get_bool("darkroom/ui/scroll_to_module"))
        darktable.gui->scroll_to[1] = module->expander;

      const gboolean collapse_others = !dt_conf_get_bool("darkroom/ui/single_module") != !(e->state & GDK_SHIFT_MASK);
      dt_iop_gui_set_expanded(module, !module->expanded, collapse_others);

      if (dt_conf_get_bool("accel/prefer_expanded"))
      {
        // rebuild the accelerators
        dt_iop_connect_accels_multi(module->so);
      }

      //used to take focus away from module search text input box when module selected
      gtk_widget_grab_focus(dt_ui_center(darktable.gui->ui));

      return TRUE;
    }
  }
  else if(e->button == 3)
  {
    dt_gui_presets_popup_menu_show_for_module(module);
    gtk_widget_show_all(GTK_WIDGET(darktable.gui->presets_popup_menu));

#if GTK_CHECK_VERSION(3, 22, 0)
    gtk_menu_popup_at_pointer(darktable.gui->presets_popup_menu, (GdkEvent *)e);
#else
    gtk_menu_popup(darktable.gui->presets_popup_menu, NULL, NULL, NULL, NULL, e->button, e->time);
#endif

    return TRUE;
  }
  return FALSE;
}

GtkWidget *dt_iop_gui_get_expander(dt_iop_module_t *module)
{
  char tooltip[512];

  GtkWidget *header = gtk_box_new(GTK_ORIENTATION_HORIZONTAL, 0);
  gtk_widget_set_name(GTK_WIDGET(header), "module-header");

  GtkWidget *iopw = gtk_box_new(GTK_ORIENTATION_VERTICAL, 0);
  GtkWidget *expander = dtgtk_expander_new(header, iopw);

  GtkWidget *header_evb = dtgtk_expander_get_header_event_box(DTGTK_EXPANDER(expander));
  GtkWidget *body_evb = dtgtk_expander_get_body_event_box(DTGTK_EXPANDER(expander));
  GtkWidget *pluginui_frame = dtgtk_expander_get_frame(DTGTK_EXPANDER(expander));

  gtk_widget_set_name(pluginui_frame, "iop-plugin-ui");

  module->header = header;

  /* setup the header box */
  g_signal_connect(G_OBJECT(header_evb), "button-press-event", G_CALLBACK(_iop_plugin_header_button_press), module);

  /* connect mouse button callbacks for focus and presets */
  g_signal_connect(G_OBJECT(body_evb), "button-press-event", G_CALLBACK(_iop_plugin_body_button_press), module);

  /*
   * initialize the header widgets
   */
  GtkWidget *hw[IOP_MODULE_LAST] = { NULL };

  /* init empty place for icon, this is then set in CSS if needed */
  char w_name[256] = { 0 };
  snprintf(w_name, sizeof(w_name), "iop-panel-icon-%s", module->op);
  hw[IOP_MODULE_ICON] = gtk_label_new("");
  gtk_widget_set_name(GTK_WIDGET(hw[IOP_MODULE_ICON]), w_name);
  gtk_widget_set_valign(GTK_WIDGET(hw[IOP_MODULE_ICON]), GTK_ALIGN_CENTER);

  /* add module label */
  hw[IOP_MODULE_LABEL] = gtk_label_new("");
  _iop_panel_label(hw[IOP_MODULE_LABEL], module);

  /* add multi instances menu button */
  hw[IOP_MODULE_INSTANCE] = dtgtk_button_new(dtgtk_cairo_paint_multiinstance, CPF_STYLE_FLAT, NULL);
  module->multimenu_button = GTK_WIDGET(hw[IOP_MODULE_INSTANCE]);
  gtk_widget_set_tooltip_text(GTK_WIDGET(hw[IOP_MODULE_INSTANCE]),
                              _("multiple instances actions\nmiddle-click creates new instance"));
  g_signal_connect(G_OBJECT(hw[IOP_MODULE_INSTANCE]), "button-press-event", G_CALLBACK(dt_iop_gui_multiinstance_callback),
                   module);

  gtk_widget_set_name(GTK_WIDGET(hw[IOP_MODULE_INSTANCE]), "module-instance-button");

  dt_gui_add_help_link(expander, dt_get_help_url(module->op));

  /* add reset button */
  hw[IOP_MODULE_RESET] = dtgtk_button_new(dtgtk_cairo_paint_reset, CPF_STYLE_FLAT, NULL);
  module->reset_button = GTK_WIDGET(hw[IOP_MODULE_RESET]);
  gtk_widget_set_tooltip_text(GTK_WIDGET(hw[IOP_MODULE_RESET]), _("reset parameters"));
  g_signal_connect(G_OBJECT(hw[IOP_MODULE_RESET]), "clicked", G_CALLBACK(dt_iop_gui_reset_callback), module);
  gtk_widget_set_name(GTK_WIDGET(hw[IOP_MODULE_RESET]), "module-reset-button");

  /* add preset button if module has implementation */
  hw[IOP_MODULE_PRESETS] = dtgtk_button_new(dtgtk_cairo_paint_presets, CPF_STYLE_FLAT, NULL);
  module->presets_button = GTK_WIDGET(hw[IOP_MODULE_PRESETS]);
  if (module->flags() & IOP_FLAGS_ONE_INSTANCE)
    gtk_widget_set_tooltip_text(GTK_WIDGET(hw[IOP_MODULE_PRESETS]), _("presets"));
  else
    gtk_widget_set_tooltip_text(GTK_WIDGET(hw[IOP_MODULE_PRESETS]), _("presets\nmiddle-click to apply on new instance"));
  g_signal_connect(G_OBJECT(hw[IOP_MODULE_PRESETS]), "button-press-event", G_CALLBACK(popup_callback), module);
  gtk_widget_set_name(GTK_WIDGET(hw[IOP_MODULE_PRESETS]), "module-preset-button");

  /* add enabled button */
  if(module->default_enabled && module->hide_enable_button)
  {
    hw[IOP_MODULE_SWITCH] = dtgtk_togglebutton_new(dtgtk_cairo_paint_switch_on, CPF_STYLE_FLAT | CPF_BG_TRANSPARENT, module);
    gtk_widget_set_name(GTK_WIDGET(hw[IOP_MODULE_SWITCH]), "module-always-enabled-button");
  }
  else if(!module->default_enabled && module->hide_enable_button)
  {
    hw[IOP_MODULE_SWITCH] = dtgtk_togglebutton_new(dtgtk_cairo_paint_switch_off, CPF_STYLE_FLAT | CPF_BG_TRANSPARENT, module);
    gtk_widget_set_name(GTK_WIDGET(hw[IOP_MODULE_SWITCH]), "module-always-disabled-button");
  }
  else
  {
    hw[IOP_MODULE_SWITCH] = dtgtk_togglebutton_new(dtgtk_cairo_paint_switch, CPF_STYLE_FLAT | CPF_BG_TRANSPARENT, module);
    gtk_widget_set_name(GTK_WIDGET(hw[IOP_MODULE_SWITCH]), "module-enable-button");
  }
  gchar *module_label = dt_history_item_get_name(module);
  snprintf(tooltip, sizeof(tooltip), module->enabled ? _("%s is switched on") : _("%s is switched off"),
           module_label);
  g_free(module_label);
  gtk_widget_set_tooltip_text(GTK_WIDGET(hw[IOP_MODULE_SWITCH]), tooltip);
  gtk_toggle_button_set_active(GTK_TOGGLE_BUTTON(hw[IOP_MODULE_SWITCH]), module->enabled);
  g_signal_connect(G_OBJECT(hw[IOP_MODULE_SWITCH]), "toggled", G_CALLBACK(dt_iop_gui_off_callback), module);
  g_signal_connect(G_OBJECT(hw[IOP_MODULE_SWITCH]), "button-press-event", G_CALLBACK(dt_iop_gui_off_button_press), module);
  module->off = DTGTK_TOGGLEBUTTON(hw[IOP_MODULE_SWITCH]);
  gtk_widget_set_sensitive(GTK_WIDGET(hw[IOP_MODULE_SWITCH]), !module->hide_enable_button);

  /* reorder header, for now, iop are always in the right panel */
  for(int i = 0; i <= IOP_MODULE_LABEL; i++)
    if(hw[i]) gtk_box_pack_start( GTK_BOX(header), hw[i], FALSE, FALSE, 0);
  for(int i = IOP_MODULE_LAST - 1; i > IOP_MODULE_LABEL; i--)
    if(hw[i]) gtk_box_pack_end( GTK_BOX(header), hw[i], FALSE, FALSE, 0);

  dt_gui_add_help_link(header, "interacting.html");

  gtk_widget_set_halign(hw[IOP_MODULE_LABEL], GTK_ALIGN_START);
  gtk_widget_set_halign(hw[IOP_MODULE_INSTANCE], GTK_ALIGN_END);

  /* add the blending ui if supported */
  gtk_box_pack_start(GTK_BOX(iopw), module->widget, TRUE, TRUE, 0);
  dt_iop_gui_init_blending(iopw, module);
  gtk_widget_set_name(module->widget, "iop-plugin-ui-main");
  dt_gui_add_help_link(module->widget, dt_get_help_url(module->op));
  gtk_widget_hide(iopw);

  module->expander = expander;

  /* update header */
  _iop_gui_update_header(module);

  gtk_widget_set_hexpand(module->widget, FALSE);
  gtk_widget_set_vexpand(module->widget, FALSE);

  return module->expander;
}

GtkWidget *dt_iop_gui_get_widget(dt_iop_module_t *module)
{
  return dtgtk_expander_get_body(DTGTK_EXPANDER(module->expander));
}

GtkWidget *dt_iop_gui_get_pluginui(dt_iop_module_t *module)
{
  // return gtkframe (pluginui_frame)
  return dtgtk_expander_get_frame(DTGTK_EXPANDER(module->expander));
}

int dt_iop_breakpoint(struct dt_develop_t *dev, struct dt_dev_pixelpipe_t *pipe)
{
  if(pipe != dev->preview_pipe && pipe != dev->preview2_pipe) sched_yield();
  if(pipe != dev->preview_pipe && pipe != dev->preview2_pipe && pipe->changed == DT_DEV_PIPE_ZOOMED) return 1;
  if((pipe->changed != DT_DEV_PIPE_UNCHANGED && pipe->changed != DT_DEV_PIPE_ZOOMED) || dev->gui_leaving)
    return 1;
  return 0;
}

void dt_iop_nap(int32_t usec)
{
  if(usec <= 0) return;

  // relinquish processor
  sched_yield();

  // additionally wait the given amount of time
  g_usleep(usec);
}

dt_iop_module_t *dt_iop_get_colorout_module(void)
{
  return dt_iop_get_module_from_list(darktable.develop->iop, "colorout");
}

dt_iop_module_t *dt_iop_get_module_from_list(GList *iop_list, const char *op)
{
  dt_iop_module_t *result = NULL;

  GList *modules = g_list_first(iop_list);
  while(modules)
  {
    dt_iop_module_t *mod = (dt_iop_module_t *)modules->data;
    if(strcmp(mod->op, op) == 0)
    {
      result = mod;
      break;
    }
    modules = g_list_next(modules);
  }

  return result;
}

dt_iop_module_t *dt_iop_get_module(const char *op)
{
  return dt_iop_get_module_from_list(darktable.develop->iop, op);
}

int get_module_flags(const char *op)
{
  GList *modules = darktable.iop;
  while(modules)
  {
    dt_iop_module_so_t *module = (dt_iop_module_so_t *)modules->data;
    if(!strcmp(module->op, op)) return module->flags();
    modules = g_list_next(modules);
  }
  return 0;
}

static gboolean show_module_callback(GtkAccelGroup *accel_group, GObject *acceleratable, guint keyval,
                                     GdkModifierType modifier, gpointer data)

{
  dt_iop_module_t *module = (dt_iop_module_t *)data;

  // Showing the module, if it isn't already visible
  if(module->so->state == dt_iop_state_HIDDEN)
  {
    dt_iop_gui_set_state(module, dt_iop_state_ACTIVE);
  }

  const uint32_t current_group = dt_dev_modulegroups_get(module->dev);

  if(!dt_iop_shown_in_group(module, current_group))
  {
    if(dt_iop_shown_in_group(module, DT_MODULEGROUP_FAVORITES))
      dt_dev_modulegroups_set(darktable.develop, DT_MODULEGROUP_FAVORITES);
    else
      dt_dev_modulegroups_switch(darktable.develop, module);
  }
  else
  {
    dt_dev_modulegroups_set(darktable.develop, current_group);
  }

  dt_iop_gui_set_expanded(module, !module->expanded, dt_conf_get_bool("darkroom/ui/single_module"));
  if(module->expanded)
  {
    dt_iop_request_focus(module);
  }

  if(dt_conf_get_bool("accel/prefer_expanded"))
  {
    // rebuild the accelerators
    dt_iop_connect_accels_multi(module->so);
  }

  return TRUE;
}

static gboolean request_module_focus_callback(GtkAccelGroup *accel_group, GObject *acceleratable, guint keyval,
                                     GdkModifierType modifier, gpointer data)

{
  dt_iop_module_t * module = (dt_iop_module_t *)data;
  dt_iop_request_focus(darktable.develop->gui_module == module ? NULL : module);
  return TRUE;
}

static gboolean enable_module_callback(GtkAccelGroup *accel_group, GObject *acceleratable, guint keyval,
                                       GdkModifierType modifier, gpointer data)

{
  dt_iop_module_t *module = (dt_iop_module_t *)data;
  gboolean active = gtk_toggle_button_get_active(GTK_TOGGLE_BUTTON(module->off));
  gtk_toggle_button_set_active(GTK_TOGGLE_BUTTON(module->off), !active);

  if(dt_conf_get_bool("darkroom/ui/scroll_to_module"))
      darktable.gui->scroll_to[1] = module->expander;

  if(dt_conf_get_bool("darkroom/ui/activate_expand"))
    dt_iop_gui_set_expanded(module, !active, dt_conf_get_bool("darkroom/ui/single_module"));

  dt_iop_request_focus(module);

  if(dt_conf_get_bool("accel/prefer_enabled"))
  {
    // rebuild the accelerators
    dt_iop_connect_accels_multi(module->so);
  }

  return TRUE;
}



void dt_iop_connect_common_accels(dt_iop_module_t *module)
{

  GClosure *closure = NULL;
  if(module->flags() & IOP_FLAGS_DEPRECATED) return;
  // Connecting the (optional) module show accelerator
  closure = g_cclosure_new(G_CALLBACK(show_module_callback), module, NULL);
  dt_accel_connect_iop(module, "show module", closure);

  // Connecting the (optional) module gui focus accelerator
  closure = g_cclosure_new(G_CALLBACK(request_module_focus_callback), module, NULL);
  dt_accel_connect_iop(module, "focus module", closure);

  // Connecting the (optional) module switch accelerator
  closure = g_cclosure_new(G_CALLBACK(enable_module_callback), module, NULL);
  dt_accel_connect_iop(module, "enable module", closure);

  // Connecting the reset and preset buttons
  if(module->reset_button)
    dt_accel_connect_button_iop(module, "reset module parameters", module->reset_button);
  if(module->presets_button) dt_accel_connect_button_iop(module, "show preset menu", module->presets_button);

  if(module->fusion_slider) dt_accel_connect_slider_iop(module, "fusion", module->fusion_slider);

  sqlite3_stmt *stmt;
  // don't know for which image. show all we got:
  DT_DEBUG_SQLITE3_PREPARE_V2(dt_database_get(darktable.db),
                              "SELECT name FROM data.presets WHERE operation=?1 ORDER BY writeprotect DESC, rowid",
                              -1, &stmt, NULL);
  DT_DEBUG_SQLITE3_BIND_TEXT(stmt, 1, module->op, -1, SQLITE_TRANSIENT);
  while(sqlite3_step(stmt) == SQLITE_ROW)
  {
    dt_accel_connect_preset_iop(module, (char *)sqlite3_column_text(stmt, 0));
  }
  sqlite3_finalize(stmt);
}

// to be called before issuing any query based on memory.darktable_iop_names
void dt_iop_set_darktable_iop_table()
{
  sqlite3_stmt *stmt;
  gchar *module_list = NULL;
  GList *iop = g_list_first(darktable.iop);
  while(iop != NULL)
  {
    dt_iop_module_so_t *module = (dt_iop_module_so_t *)iop->data;
    module_list = dt_util_dstrcat(module_list, "(\"%s\",\"%s\"),", module->op, module->name());
    iop = g_list_next(iop);
  }

  if(module_list)
  {
    module_list[strlen(module_list) - 1] = '\0';
    char *query = dt_util_dstrcat(NULL, "INSERT INTO memory.darktable_iop_names (operation, name) VALUES %s", module_list);
    DT_DEBUG_SQLITE3_PREPARE_V2(dt_database_get(darktable.db), query, -1, &stmt, NULL);
    sqlite3_step(stmt);
    sqlite3_finalize(stmt);
    g_free(query);
    g_free(module_list);
  }
}

gchar *dt_iop_get_localized_name(const gchar *op)
{
  // Prepare mapping op -> localized name
  static GHashTable *module_names = NULL;
  if(module_names == NULL)
  {
    module_names = g_hash_table_new(g_str_hash, g_str_equal);
    GList *iop = g_list_first(darktable.iop);
    if(iop != NULL)
    {
      do
      {
        dt_iop_module_so_t *module = (dt_iop_module_so_t *)iop->data;
        g_hash_table_insert(module_names, module->op, g_strdup(module->name()));
      } while((iop = g_list_next(iop)) != NULL);
    }
  }
  if(op != NULL)
  {
    return (gchar *)g_hash_table_lookup(module_names, op);
  }
  else {
    return _("ERROR");
  }
}

void dt_iop_so_gui_set_state(dt_iop_module_so_t *module, dt_iop_module_state_t state)
{
  module->state = state;

  char option[1024];
  GList *mods = NULL;
  if(state == dt_iop_state_HIDDEN)
  {
    mods = g_list_first(darktable.develop->iop);
    while(mods)
    {
      dt_iop_module_t *mod = (dt_iop_module_t *)mods->data;
      if(mod->so == module && mod->expander) gtk_widget_hide(GTK_WIDGET(mod->expander));
      mods = g_list_next(mods);
    }

    snprintf(option, sizeof(option), "plugins/darkroom/%s/visible", module->op);
    dt_conf_set_bool(option, FALSE);
    snprintf(option, sizeof(option), "plugins/darkroom/%s/favorite", module->op);
    dt_conf_set_bool(option, FALSE);
  }
  else if(state == dt_iop_state_ACTIVE)
  {
    if(!darktable.gui->reset)
    {
    int once = 0;

    mods = g_list_first(darktable.develop->iop);
    while(mods)
    {
      dt_iop_module_t *mod = (dt_iop_module_t *)mods->data;
      if(mod->so == module && mod->expander)
      {
        gtk_widget_show(GTK_WIDGET(mod->expander));
        if(!once)
        {
          dt_dev_modulegroups_switch(darktable.develop, mod);
          once = 1;
        }
      }
      mods = g_list_next(mods);
    }
    }

    /* module is shown lets set conf values */
    snprintf(option, sizeof(option), "plugins/darkroom/%s/visible", module->op);
    dt_conf_set_bool(option, TRUE);
    snprintf(option, sizeof(option), "plugins/darkroom/%s/favorite", module->op);
    dt_conf_set_bool(option, FALSE);
  }
  else if(state == dt_iop_state_FAVORITE)
  {
    mods = g_list_first(darktable.develop->iop);
    while(mods)
    {
      dt_iop_module_t *mod = (dt_iop_module_t *)mods->data;
      if(mod->so == module && mod->expander) gtk_widget_show(GTK_WIDGET(mod->expander));
      mods = g_list_next(mods);
    }

    /* module is shown and favorite lets set conf values */
    snprintf(option, sizeof(option), "plugins/darkroom/%s/visible", module->op);
    dt_conf_set_bool(option, TRUE);
    snprintf(option, sizeof(option), "plugins/darkroom/%s/favorite", module->op);
    dt_conf_set_bool(option, TRUE);
  }

  dt_view_manager_t *vm = darktable.view_manager;
  if(vm->proxy.more_module.module) vm->proxy.more_module.update(vm->proxy.more_module.module);
  // dt_view_manager_reset(vm);
}

void dt_iop_gui_set_state(dt_iop_module_t *module, dt_iop_module_state_t state)
{
  dt_iop_so_gui_set_state(module->so, state);
}

void dt_iop_update_multi_priority(dt_iop_module_t *module, int new_priority)
{
  GHashTableIter iter;
  gpointer key, value;

  g_hash_table_iter_init(&iter, module->raster_mask.source.users);
  while(g_hash_table_iter_next(&iter, &key, &value))
  {
    dt_iop_module_t *sink_module = (dt_iop_module_t *)key;

    sink_module->blend_params->raster_mask_instance = new_priority;

    // also fix history entries
    for(GList *hiter = module->dev->history; hiter; hiter = g_list_next(hiter))
    {
      dt_dev_history_item_t *hist = (dt_dev_history_item_t *)hiter->data;
      if(hist->module == sink_module)
        hist->blend_params->raster_mask_instance = new_priority;
    }
  }

  module->multi_priority = new_priority;
}

gboolean dt_iop_is_raster_mask_used(dt_iop_module_t *module, int id)
{
  GHashTableIter iter;
  gpointer key, value;

  g_hash_table_iter_init(&iter, module->raster_mask.source.users);
  while(g_hash_table_iter_next(&iter, &key, &value))
  {
    if(GPOINTER_TO_INT(value) == id)
      return TRUE;
  }
  return FALSE;
}

dt_iop_module_t *dt_iop_get_module_by_op_priority(GList *modules, const char *operation, const int multi_priority)
{
  dt_iop_module_t *mod_ret = NULL;

  GList *m = g_list_first(modules);
  while(m)
  {
    dt_iop_module_t *mod = (dt_iop_module_t *)m->data;

    if(strcmp(mod->op, operation) == 0
       && (mod->multi_priority == multi_priority || multi_priority == -1))
    {
      mod_ret = mod;
      break;
    }

    m = g_list_next(m);
  }
  return mod_ret;
}

/** get the module that accelerators are attached to for the current so */
dt_iop_module_t *dt_iop_get_module_accel_curr(dt_iop_module_so_t *module)
{
  GList *iop_mods = NULL;                 //All modules in iop
  dt_iop_module_t *mod = NULL;            //Used while iterating module lists

  iop_mods = g_list_last(darktable.develop->iop);
  while(iop_mods)
  {
    mod = (dt_iop_module_t *)iop_mods->data;
    if(mod->so == module && mod->accel_closures)
    {
      break;
    }
    iop_mods = g_list_previous(iop_mods);
  }
  return mod;
}

/** adds keyboard accels to the first module in the pipe to handle where there are multiple instances */
void dt_iop_connect_accels_multi(dt_iop_module_so_t *module)
{
  /*
   decide which module instance keyboard shortcuts will be applied to based on user preferences, as follows
    - prefer expanded instances (when selected and instances of the module are expanded on the RHS of the screen, collapsed instances will be ignored)
    - prefer enabled instances (when selected, after applying the above rule, if instances of the module are active, inactive instances will be ignored)
    - prefer unmasked instances (when selected, after applying the above rules, if instances of the module are unmasked, masked instances will be ignored)
    - selection order (after applying the above rules, apply the shortcut to the first or last instance remaining)
  */
  dt_iop_module_t *accel_mod_curr = NULL; //The module to which accelerators are currently attached
  dt_iop_module_t *accel_mod_new = NULL;  //The module to which accelerators are to be attached
  dt_iop_module_t *mod = NULL;            //Used while iterating module lists

  GList *iop_mods = NULL;                 //All modules in iop
  GList *all_instances = NULL;            //matching instances
  GList *filtered_expanded = NULL;        //modules after applying 'expanded' filter
  GList *filtered_enabled = NULL;         //modules after applying 'enabled' filter
  GList *final_matches = NULL;            //final matching modules

  int count_all = 0;
  int count_expanded = 0;
  int count_enabled = 0;
  int count_unmasked = 0;

  int prefer_expanded = dt_conf_get_bool("accel/prefer_expanded");
  int prefer_enabled = dt_conf_get_bool("accel/prefer_enabled");
  int prefer_unmasked = dt_conf_get_bool("accel/prefer_unmasked");
  gchar *select_order = dt_conf_get_string("accel/select_order");

  if(darktable.develop->gui_attached)
  {
    if(module->state != dt_iop_state_HIDDEN)
    {
      //filter out only matching modules
      //count expanded instances
      iop_mods = g_list_last(darktable.develop->iop);
      while(iop_mods)
      {
        mod = (dt_iop_module_t *)iop_mods->data;
        //modules with iop_order of INT_MAX are outside of the current pipe
        if(mod->so == module && mod->iop_order != INT_MAX)
        {
          all_instances = g_list_prepend(all_instances, mod);
          count_all++;
          if(prefer_expanded && mod->expanded) count_expanded++;
        }
        iop_mods = g_list_previous(iop_mods);
      }

      if(count_all == 1)
        final_matches = g_list_first(all_instances);
      else
      {
        //filter out expanded if necessary
        //count enabled instances
        all_instances = g_list_last(all_instances);
        while(all_instances)
        {
          mod = (dt_iop_module_t *)all_instances->data;
          if(!prefer_expanded || count_expanded == 0 ||  mod->expanded)
          {
            filtered_expanded = g_list_prepend(filtered_expanded, mod);
            if(prefer_enabled && mod->enabled) count_enabled++;
          }
          all_instances = g_list_previous(all_instances);
        }

        if(count_expanded == 1)
          final_matches = g_list_first(filtered_expanded);
        else
        {
          //filter out enabled if necessary
          //count masked instances
          filtered_expanded = g_list_last(filtered_expanded);
          while(filtered_expanded)
          {
            mod = (dt_iop_module_t *)filtered_expanded->data;
            if(!prefer_enabled || count_enabled == 0 ||  mod->enabled)
            {
              filtered_enabled = g_list_prepend(filtered_enabled, mod);
              if(prefer_unmasked && (mod->blend_params->mask_mode == DEVELOP_MASK_DISABLED
                                     || mod->blend_params->mask_mode == DEVELOP_MASK_ENABLED)) count_unmasked++;
            }
            filtered_expanded = g_list_previous(filtered_expanded);
          }

          if(count_enabled == 1)
            final_matches = g_list_first(filtered_enabled);
          else
          {
            //filter out masked if necessary
            //to generate final matches list
            filtered_enabled = g_list_last(filtered_enabled);
            while(filtered_enabled)
            {
              mod = (dt_iop_module_t *)filtered_enabled->data;
              //n.b. DISABLED and ENABLED below represent blend modes 'off' and 'uniformly'
              if(!prefer_unmasked || count_unmasked == 0 || mod->blend_params->mask_mode == DEVELOP_MASK_ENABLED
                                                         || mod->blend_params->mask_mode == DEVELOP_MASK_DISABLED)
                final_matches = g_list_prepend(final_matches, mod);
              filtered_enabled = g_list_previous(filtered_enabled);
            }
          }
        }
      }

      if(strcmp(select_order, "first instance") == 0 && final_matches)
        accel_mod_new = (dt_iop_module_t *)(g_list_first(final_matches)->data);
      else if(final_matches)
        accel_mod_new = (dt_iop_module_t *)(g_list_last(final_matches)->data);
    }

    accel_mod_curr = dt_iop_get_module_accel_curr(module);

    //no need to change anything
    if(accel_mod_curr == accel_mod_new) return;

    //remove accelerators from current module
    if(accel_mod_curr) dt_accel_disconnect_list(&accel_mod_curr->accel_closures);

    //attach accelerators to new module
    if(accel_mod_new)
    {
      //add accelerators to new module
      if(accel_mod_new->connect_key_accels) accel_mod_new->connect_key_accels(accel_mod_new);
      dt_iop_connect_common_accels(accel_mod_new);
    }

    dt_dynamic_accel_get_valid_list();
  }
}

void dt_iop_connect_accels_all()
{
  GList *iop_mods = g_list_last(darktable.develop->iop);
  while(iop_mods)
  {
    dt_iop_module_t *mod = (dt_iop_module_t *)iop_mods->data;
    dt_iop_connect_accels_multi(mod->so);
    iop_mods = g_list_previous(iop_mods);
  }
}

dt_iop_module_t *dt_iop_get_module_by_instance_name(GList *modules, const char *operation, const char *multi_name)
{
  dt_iop_module_t *mod_ret = NULL;

  GList *m = g_list_first(modules);
  while(m)
  {
    dt_iop_module_t *mod = (dt_iop_module_t *)m->data;

    if((strcmp(mod->op, operation) == 0)
       && ((multi_name == NULL) || (strcmp(mod->multi_name, multi_name) == 0)))
    {
      mod_ret = mod;
      break;
    }

    m = g_list_next(m);
  }
  return mod_ret;
}

/** count instances of a module **/
int dt_iop_count_instances(dt_iop_module_so_t *module)
{
  int inst_count = 0;
  GList *iop_mods = NULL;                 //All modules in iop
  dt_iop_module_t *mod = NULL;            //Used while iterating module lists

  iop_mods = g_list_last(darktable.develop->iop);
  while(iop_mods)
  {
    mod = (dt_iop_module_t *)iop_mods->data;
    if(mod->so == module && mod->iop_order != INT_MAX)
    {
      inst_count++;
    }
    iop_mods = g_list_previous(iop_mods);
  }
  return inst_count;
}

<<<<<<< HEAD
void dt_iop_refresh_center(dt_iop_module_t *module)
{
  if(darktable.gui->reset) return;
  dt_develop_t *dev = module->dev;
  if (dev && dev->gui_attached)
  {
    // invalidate the pixelpipe cache except for the output of the prior module
    uint64_t hash = dt_dev_pixelpipe_cache_basichash_prior(dev->pipe->image.id, dev->pipe, module);
    dt_dev_pixelpipe_cache_flush_all_but(&dev->pipe->cache, hash);
    dev->pipe->changed |= DT_DEV_PIPE_SYNCH; //ensure that commit_params gets called to pick up any GUI changes
    dt_dev_invalidate(dev);
    dt_control_queue_redraw_center();
  }
}

void dt_iop_refresh_preview(dt_iop_module_t *module)
{
  if(darktable.gui->reset) return;
  dt_develop_t *dev = module->dev;
  if (dev && dev->gui_attached)
  {
    // invalidate the pixelpipe cache except for the output of the prior module
    uint64_t hash = dt_dev_pixelpipe_cache_basichash_prior(dev->pipe->image.id, dev->preview_pipe, module);
    dt_dev_pixelpipe_cache_flush_all_but(&dev->preview_pipe->cache, hash);
    dev->pipe->changed |= DT_DEV_PIPE_SYNCH; //ensure that commit_params gets called to pick up any GUI changes
    dt_dev_invalidate_all(dev);
    dt_control_queue_redraw();
  }
}

void dt_iop_refresh_preview2(dt_iop_module_t *module)
{
  if(darktable.gui->reset) return;
  dt_develop_t *dev = module->dev;
  if (dev && dev->gui_attached)
  {
    // invalidate the pixelpipe cache except for the output of the prior module
    uint64_t hash = dt_dev_pixelpipe_cache_basichash_prior(dev->pipe->image.id, dev->preview2_pipe, module);
    dt_dev_pixelpipe_cache_flush_all_but(&dev->preview2_pipe->cache, hash);
    dev->pipe->changed |= DT_DEV_PIPE_SYNCH; //ensure that commit_params gets called to pick up any GUI changes
    dt_dev_invalidate_all(dev);
    dt_control_queue_redraw();
  }
}

void dt_iop_refresh_all(dt_iop_module_t *module)
{
  dt_iop_refresh_preview(module);
  dt_iop_refresh_center(module);
  dt_iop_refresh_preview2(module);
=======
static gboolean _postponed_history_update(gpointer data)
{
  dt_iop_module_t *self = (dt_iop_module_t*)data;
  dt_dev_add_history_item(darktable.develop, self, TRUE);
  self->timeout_handle = 0;
  return FALSE; //cancel the timer
}

/** queue a delayed call of the add_history function after user interaction, to capture parameter updates (but not */
/** too often). */
void dt_iop_queue_history_update(dt_iop_module_t *module, gboolean extend_prior)
{
  if (module->timeout_handle && extend_prior)
  {
    // we already queued an update, but we don't want to have the update happen until the timeout expires
    // without any activity, so cancel the queued callback
    g_source_remove(module->timeout_handle);
  }
  if (!module->timeout_handle || extend_prior)
  {
    // adaptively set the timeout to 150% of the average time the past several pixelpipe runs took, clamped
    //   to keep updates from appearing to be too sluggish (though early iops such as rawdenoise may have
    //   multiple very slow iops following them, leading to >1000ms processing times)
    const int delay = CLAMP(darktable.develop->average_delay * 3 / 2, 10, 1200);
    module->timeout_handle = g_timeout_add(delay, _postponed_history_update, module);
  }
}

void dt_iop_cancel_history_update(dt_iop_module_t *module)
{
  if (module->timeout_handle)
  {
    g_source_remove(module->timeout_handle);
    module->timeout_handle = 0;
  }
>>>>>>> d0485731
}

// modelines: These editor modelines have been set for all relevant files by tools/update_modelines.sh
// vim: shiftwidth=2 expandtab tabstop=2 cindent
// kate: tab-indents: off; indent-width 2; replace-tabs on; indent-mode cstyle; remove-trailing-spaces modified;<|MERGE_RESOLUTION|>--- conflicted
+++ resolved
@@ -2738,7 +2738,6 @@
   return inst_count;
 }
 
-<<<<<<< HEAD
 void dt_iop_refresh_center(dt_iop_module_t *module)
 {
   if(darktable.gui->reset) return;
@@ -2789,7 +2788,8 @@
   dt_iop_refresh_preview(module);
   dt_iop_refresh_center(module);
   dt_iop_refresh_preview2(module);
-=======
+}
+
 static gboolean _postponed_history_update(gpointer data)
 {
   dt_iop_module_t *self = (dt_iop_module_t*)data;
@@ -2825,7 +2825,6 @@
     g_source_remove(module->timeout_handle);
     module->timeout_handle = 0;
   }
->>>>>>> d0485731
 }
 
 // modelines: These editor modelines have been set for all relevant files by tools/update_modelines.sh
