/*
    This file is part of darktable,
    Copyright (C) 2009-2020 darktable developers.

    darktable is free software: you can redistribute it and/or modify
    it under the terms of the GNU General Public License as published by
    the Free Software Foundation, either version 3 of the License, or
    (at your option) any later version.

    darktable is distributed in the hope that it will be useful,
    but WITHOUT ANY WARRANTY; without even the implied warranty of
    MERCHANTABILITY or FITNESS FOR A PARTICULAR PURPOSE.  See the
    GNU General Public License for more details.

    You should have received a copy of the GNU General Public License
    along with darktable.  If not, see <http://www.gnu.org/licenses/>.
*/

#pragma once

#include <gmodule.h>
#include <gtk/gtk.h>
#include <sched.h>
#include <stdint.h>

/** region of interest */
typedef struct dt_iop_roi_t
{
  int x, y, width, height;
  float scale;
} dt_iop_roi_t;

#include "common/darktable.h"
#include "common/introspection.h"
#include "common/opencl.h"
#include "control/settings.h"
#include "develop/pixelpipe.h"
#include "dtgtk/togglebutton.h"

struct dt_develop_t;
struct dt_dev_pixelpipe_t;
struct dt_dev_pixelpipe_iop_t;
struct dt_develop_blend_params_t;
struct dt_develop_tiling_t;
struct dt_iop_color_picker_t;

typedef enum dt_iop_module_header_icons_t
{
  IOP_MODULE_SWITCH = 0,
  IOP_MODULE_ICON,
  IOP_MODULE_LABEL,
  IOP_MODULE_INSTANCE,
  IOP_MODULE_RESET,
  IOP_MODULE_PRESETS,
  IOP_MODULE_LAST
} dt_iop_module_header_icons_t;

/** module group */
typedef enum dt_iop_group_t
{
  IOP_GROUP_NONE = 0,
  IOP_GROUP_BASIC = 1 << 0,
  IOP_GROUP_TONE = 1 << 1,
  IOP_GROUP_COLOR = 1 << 2,
  IOP_GROUP_CORRECT = 1 << 3,
  IOP_GROUP_EFFECT = 1 << 4,
  IOP_SPECIAL_GROUP_ACTIVE_PIPE = 1 << 5,
  IOP_SPECIAL_GROUP_USER_DEFINED = 1 << 6
} dt_iop_group_t;
#define IOP_GROUP_ALL (IOP_GROUP_BASIC | IOP_GROUP_COLOR | IOP_GROUP_CORRECT | IOP_GROUP_EFFECT)

/** module tags */
typedef enum dt_iop_tags_t
{
  IOP_TAG_NONE = 0,
  IOP_TAG_DISTORT = 1 << 0,
  IOP_TAG_DECORATION = 1 << 1,
  IOP_TAG_CLIPPING = 1 << 2,

  // might be some other filters togglable by user?
  // IOP_TAG_SLOW       = 1<<3,
  // IOP_TAG_DETAIL_FIX = 1<<3,
} dt_iop_tags_t;

/** module tags */
typedef enum dt_iop_flags_t
{
  IOP_FLAGS_NONE = 0,

  /** Flag for the iop module to be enabled/included by default when creating a style */
  IOP_FLAGS_INCLUDE_IN_STYLES  = 1 << 0,
  IOP_FLAGS_SUPPORTS_BLENDING  = 1 << 1,  // Does provide blending modes
  IOP_FLAGS_DEPRECATED         = 1 << 2,
  IOP_FLAGS_ALLOW_TILING       = 1 << 4,  // Does allow tile-wise processing (valid for CPU and GPU processing)
  IOP_FLAGS_HIDDEN             = 1 << 5,  // Hide the iop from userinterface
  IOP_FLAGS_TILING_FULL_ROI    = 1 << 6,  // Tiling code has to expect arbitrary roi's for this module (incl. flipping, mirroring etc.)
  IOP_FLAGS_ONE_INSTANCE       = 1 << 7,  // The module doesn't support multiple instances
  IOP_FLAGS_PREVIEW_NON_OPENCL = 1 << 8,  // Preview pixelpipe of this module must not run on GPU but always on CPU
  IOP_FLAGS_NO_HISTORY_STACK   = 1 << 9,  // This iop will never show up in the history stack
  IOP_FLAGS_NO_MASKS           = 1 << 10, // The module doesn't support masks (used with SUPPORT_BLENDING)
  IOP_FLAGS_FENCE              = 1 << 11, // No module can be moved pass this one
  IOP_FLAGS_ALLOW_FAST_PIPE    = 1 << 12  // Module can work with a fast pipe
} dt_iop_flags_t;

/** status of a module*/
typedef enum dt_iop_module_state_t
{
  dt_iop_state_HIDDEN = 0, // keep first
  dt_iop_state_ACTIVE,
  dt_iop_state_FAVORITE,
  dt_iop_state_LAST

} dt_iop_module_state_t;

typedef void dt_iop_gui_data_t;
typedef void dt_iop_data_t;
typedef void dt_iop_global_data_t;

/** color picker request */
typedef enum dt_dev_request_colorpick_flags_t
{
  DT_REQUEST_COLORPICK_OFF = 0,   // off
  DT_REQUEST_COLORPICK_MODULE = 1 // requested by module (should take precedence)
} dt_dev_request_colorpick_flags_t;

/** colorspace enums, must be in synch with dt_iop_colorspace_type_t in color_conversion.cl */
typedef enum dt_iop_colorspace_type_t
{
  iop_cs_NONE = -1,
  iop_cs_RAW = 0,
  iop_cs_Lab = 1,
  iop_cs_rgb = 2,
  iop_cs_LCh = 3,
  iop_cs_HSL = 4
} dt_iop_colorspace_type_t;

/** part of the module which only contains the cached dlopen stuff. */
struct dt_iop_module_so_t;
struct dt_iop_module_t;
typedef struct dt_iop_module_so_t
{
  // !!! MUST BE KEPT IN SYNC WITH src/iop/iop_api.h !!!

  /** opened module. */
  GModule *module;
  /** string identifying this operation. */
  dt_dev_operation_t op;
  /** other stuff that may be needed by the module, not only in gui mode. inited only once, has to be
   * read-only then. */
  dt_iop_global_data_t *data;
  /** gui is also only inited once at startup. */
  dt_iop_gui_data_t *gui_data;
  /** which results in this widget here, too. */
  GtkWidget *widget;
  /** button used to show/hide this module in the plugin list. */
  dt_iop_module_state_t state;

  /** this initializes static, hardcoded presets for this module and is called only once per run of dt. */
  void (*init_presets)(struct dt_iop_module_so_t *self);
  /** called once per module, at startup. */
  void (*init_global)(struct dt_iop_module_so_t *self);
  /** called once per module, at shutdown. */
  void (*cleanup_global)(struct dt_iop_module_so_t *self);
  /** called once per module, at startup. */
  int (*introspection_init)(struct dt_iop_module_so_t *self, int api_version);

  /** callbacks, loaded once, referenced by the instances. */
  int (*version)(void);
  const char *(*name)(void);
  int (*default_group)(void);
  int (*flags)(void);

  const char *(*description)(void);
  /* should return a string with 5 lines:
     line 1 : summary of what it does
     line 2 : oriented creative or corrective ?
     line 3 : working space
     line 4 : input space
     line 5 : output space
  */

  int (*operation_tags)(void);
  int (*operation_tags_filter)(void);

  /** what do the iop want as an input? */
  void (*input_format)(struct dt_iop_module_t *self, struct dt_dev_pixelpipe_t *pipe,
                       struct dt_dev_pixelpipe_iop_t *piece, struct dt_iop_buffer_dsc_t *dsc);
  /** what will it output? */
  void (*output_format)(struct dt_iop_module_t *self, struct dt_dev_pixelpipe_t *pipe,
                        struct dt_dev_pixelpipe_iop_t *piece, struct dt_iop_buffer_dsc_t *dsc);

  /** what default colorspace this iop use? */
  int (*default_colorspace)(struct dt_iop_module_t *self, struct dt_dev_pixelpipe_t *pipe,
                       struct dt_dev_pixelpipe_iop_t *piece);
  /** what input colorspace it expects? */
  int (*input_colorspace)(struct dt_iop_module_t *self, struct dt_dev_pixelpipe_t *pipe,
                       struct dt_dev_pixelpipe_iop_t *piece);
  /** what will it output? */
  int (*output_colorspace)(struct dt_iop_module_t *self, struct dt_dev_pixelpipe_t *pipe,
                        struct dt_dev_pixelpipe_iop_t *piece);
  /** what colorspace the blend module operates with? */
  int (*blend_colorspace)(struct dt_iop_module_t *self, struct dt_dev_pixelpipe_t *pipe,
                        struct dt_dev_pixelpipe_iop_t *piece);

  void (*tiling_callback)(struct dt_iop_module_t *self, struct dt_dev_pixelpipe_iop_t *piece,
                          const struct dt_iop_roi_t *roi_in, const struct dt_iop_roi_t *roi_out,
                          struct dt_develop_tiling_t *tiling);

  void (*gui_reset)(struct dt_iop_module_t *self);
  void (*gui_update)(struct dt_iop_module_t *self);
  void (*gui_init)(struct dt_iop_module_t *self);
  void (*color_picker_apply)(struct dt_iop_module_t *self, GtkWidget *picker, struct dt_dev_pixelpipe_iop_t *piece);
  void (*gui_changed)(struct dt_iop_module_t *self, GtkWidget *widget, void *previous);
  void (*gui_cleanup)(struct dt_iop_module_t *self);
  void (*gui_post_expose)(struct dt_iop_module_t *self, cairo_t *cr, int32_t width, int32_t height,
                          int32_t pointerx, int32_t pointery);
  void (*gui_focus)(struct dt_iop_module_t *self, gboolean in);
  /** Optional callback for keyboard accelerators */
  void (*init_key_accels)(struct dt_iop_module_so_t *so);
  void (*original_init_key_accels)(struct dt_iop_module_so_t *so);
  void (*connect_key_accels)(struct dt_iop_module_t *self);
  void (*original_connect_key_accels)(struct dt_iop_module_t *self);
  void (*disconnect_key_accels)(struct dt_iop_module_t *self);
  GSList *(*mouse_actions)(struct dt_iop_module_t *self);

  int (*mouse_leave)(struct dt_iop_module_t *self);
  int (*mouse_moved)(struct dt_iop_module_t *self, double x, double y, double pressure, int which);
  int (*button_released)(struct dt_iop_module_t *self, double x, double y, int which, uint32_t state);
  int (*button_pressed)(struct dt_iop_module_t *self, double x, double y, double pressure, int which,
                        int type, uint32_t state);
  int (*scrolled)(struct dt_iop_module_t *self, double x, double y, int up, uint32_t state);
  void (*configure)(struct dt_iop_module_t *self, int width, int height);

  void (*init)(struct dt_iop_module_t *self); // this MUST set params_size!
  void (*original_init)(struct dt_iop_module_t *self);
  void (*cleanup)(struct dt_iop_module_t *self);
  void (*init_pipe)(struct dt_iop_module_t *self, struct dt_dev_pixelpipe_t *pipe,
                    struct dt_dev_pixelpipe_iop_t *piece);
  void (*commit_params)(struct dt_iop_module_t *self, dt_iop_params_t *params,
                        struct dt_dev_pixelpipe_t *pipe, struct dt_dev_pixelpipe_iop_t *piece);
  void (*change_image)(struct dt_iop_module_t *self);
  void (*reload_defaults)(struct dt_iop_module_t *self);
  void (*cleanup_pipe)(struct dt_iop_module_t *self, struct dt_dev_pixelpipe_t *pipe,
                       struct dt_dev_pixelpipe_iop_t *piece);
  void (*modify_roi_in)(struct dt_iop_module_t *self, struct dt_dev_pixelpipe_iop_t *piece,
                        const struct dt_iop_roi_t *roi_out, struct dt_iop_roi_t *roi_in);
  void (*modify_roi_out)(struct dt_iop_module_t *self, struct dt_dev_pixelpipe_iop_t *piece,
                         struct dt_iop_roi_t *roi_out, const struct dt_iop_roi_t *roi_in);
  int (*legacy_params)(struct dt_iop_module_t *self, const void *const old_params, const int old_version,
                       void *new_params, const int new_version);
  // allow to select a shape inside an iop
  void (*masks_selection_changed)(struct dt_iop_module_t *self, const int form_selected_id);

  void (*process)(struct dt_iop_module_t *self, struct dt_dev_pixelpipe_iop_t *piece, const void *const i,
                  void *const o, const struct dt_iop_roi_t *const roi_in,
                  const struct dt_iop_roi_t *const roi_out);
  void (*process_tiling)(struct dt_iop_module_t *self, struct dt_dev_pixelpipe_iop_t *piece,
                         const void *const i, void *const o, const struct dt_iop_roi_t *const roi_in,
                         const struct dt_iop_roi_t *const roi_out, const int bpp);
  void (*process_plain)(struct dt_iop_module_t *self, struct dt_dev_pixelpipe_iop_t *piece,
                        const void *const i, void *const o, const struct dt_iop_roi_t *const roi_in,
                        const struct dt_iop_roi_t *const roi_out);
  void (*process_sse2)(struct dt_iop_module_t *self, struct dt_dev_pixelpipe_iop_t *piece,
                       const void *const i, void *const o, const struct dt_iop_roi_t *const roi_in,
                       const struct dt_iop_roi_t *const roi_out);
  int (*process_cl)(struct dt_iop_module_t *self, struct dt_dev_pixelpipe_iop_t *piece, const void *const i,
                    void *const o, const struct dt_iop_roi_t *const roi_in,
                    const struct dt_iop_roi_t *const roi_out);
  int (*process_tiling_cl)(struct dt_iop_module_t *self, struct dt_dev_pixelpipe_iop_t *piece,
                           const void *const i, void *const o, const struct dt_iop_roi_t *const roi_in,
                           const struct dt_iop_roi_t *const roi_out, const int bpp);

  int (*distort_transform)(struct dt_iop_module_t *self, struct dt_dev_pixelpipe_iop_t *piece, float *points,
                           size_t points_count);
  int (*distort_backtransform)(struct dt_iop_module_t *self, struct dt_dev_pixelpipe_iop_t *piece,
                               float *points, size_t points_count);
  void (*distort_mask)(struct dt_iop_module_t *self, struct dt_dev_pixelpipe_iop_t *piece, const float *const in,
                       float *const out, const dt_iop_roi_t *const roi_in, const dt_iop_roi_t *const roi_out);

  // introspection related callbacks
  gboolean have_introspection;
  dt_introspection_t *(*get_introspection)(void);
  dt_introspection_field_t *(*get_introspection_linear)(void);
  void *(*get_p)(const void *param, const char *name);
  dt_introspection_field_t *(*get_f)(const char *name);

} dt_iop_module_so_t;

typedef struct dt_iop_module_t
{
  // !!! MUST BE KEPT IN SYNC WITH src/iop/iop_api.h !!!

  /** opened module. */
  GModule *module;
  /** string identifying this operation. */
  dt_dev_operation_t op;
  /** used to identify this module in the history stack. */
  int32_t instance;
  /** order of the module on the pipe. the pipe will be sorted by iop_order. */
  int iop_order;
  /** module sets this if the enable checkbox should be hidden. */
  int32_t hide_enable_button;
  /** set to DT_REQUEST_COLORPICK_MODULE if you want an input color picked during next eval. gui mode only. */
  dt_dev_request_colorpick_flags_t request_color_pick;
  /** (bitwise) set if you want an histogram generated during next eval */
  dt_dev_request_flags_t request_histogram;
  /** set to 1 if you want the mask to be transferred into alpha channel during next eval. gui mode only. */
  int request_mask_display;
  /** set to 1 if you want the blendif mask to be suppressed in the module in focus. gui mode only. */
  int32_t suppress_mask;
  /** color picker proxy */
  struct dt_iop_color_picker_t *picker;
  /** bounding box in which the mean color is requested. */
  float color_picker_box[4];
  /** single point to pick if in point mode */
  float color_picker_point[2];
  /** place to store the picked color of module input. */
  float picked_color[4], picked_color_min[4], picked_color_max[4];
  /** place to store the picked color of module output (before blending). */
  float picked_output_color[4], picked_output_color_min[4], picked_output_color_max[4];
  /** pointer to pre-module histogram data; if available: histogram_bins_count bins with 4 channels each */
  uint32_t *histogram;
  /** stats of captured histogram */
  dt_dev_histogram_stats_t histogram_stats;
  /** maximum levels in histogram, one per channel */
  uint32_t histogram_max[4];
  /** requested colorspace for the histogram, valid options are:
   * iop_cs_NONE: module colorspace
   * iop_cs_LCh: for Lab modules
   */
  dt_iop_colorspace_type_t histogram_cst;
  /** scale the histogram so the middle grey is at .5 */
  int histogram_middle_grey;
  /** reference for dlopened libs. */
  darktable_t *dt;
  /** the module is used in this develop module. */
  struct dt_develop_t *dev;
  /** non zero if this node should be processed. */
  int32_t enabled, default_enabled;
  /** parameters for the operation. will be replaced by history revert. */
  dt_iop_params_t *params, *default_params;
  /** size of individual params struct. */
  int32_t params_size;
  /** parameters needed if a gui is attached. will be NULL if in export/batch mode. */
  dt_iop_gui_data_t *gui_data;
  /** other stuff that may be needed by the module, not only in gui mode. */
  dt_iop_global_data_t *global_data;
  /** blending params */
  struct dt_develop_blend_params_t *blend_params, *default_blendop_params;
  /** holder for blending ui control */
  gpointer blend_data;
  struct {
    struct {
      /** if this module generates a mask, is it used later on? needed to decide if the mask should be stored.
          maps dt_iop_module_t* -> id
      */
      GHashTable *users;
      /** the masks this module has to offer. maps id -> name */
      GHashTable *masks;
    } source;
    struct {
      /** the module that provides the raster mask (if any). keep in sync with blend_params! */
      struct dt_iop_module_t *source;
      int id;
    } sink;
  } raster_mask;
  /** child widget which is added to the GtkExpander. copied from module_so_t. */
  GtkWidget *widget;
  /** off button, somewhere in header, common to all plug-ins. */
  GtkDarktableToggleButton *off;
  /** this is the module header, contains label and buttons */
  GtkWidget *header;

  /** expander containing the widget and flag to store expanded state */
  GtkWidget *expander;
  gboolean expanded;
  /** reset parameters button */
  GtkWidget *reset_button;
  /** show preset menu button */
  GtkWidget *presets_button;
  /** fusion slider */
  GtkWidget *fusion_slider;
  /** list of closures: show, enable/disable */
  GSList *accel_closures;
  GSList *accel_closures_local;
  gboolean local_closures_connected;
  /** the corresponding SO object */
  dt_iop_module_so_t *so;

  /** multi-instances things */
  int multi_priority; // user may change this
  char multi_name[128]; // user may change this name
  gboolean multi_show_close;
  gboolean multi_show_up;
  gboolean multi_show_down;
  gboolean multi_show_new;
  GtkWidget *duplicate_button;
  GtkWidget *multimenu_button;

  /** delayed-event handling */
  guint timeout_handle;

  /** version of the parameters in the database. */
  int (*version)(void);
  /** get name of the module, to be translated. */
  const char *(*name)(void);
  /** get the default group this module belongs to. */
  int (*default_group)(void);
  /** get the iop module flags. */
  int (*flags)(void);

  /** get a descriptive text used for example in a tooltip in more modules */
  const char *(*description)(void);

  int (*operation_tags)(void);

  int (*operation_tags_filter)(void);
  void (*input_format)(struct dt_iop_module_t *self, struct dt_dev_pixelpipe_t *pipe,
                       struct dt_dev_pixelpipe_iop_t *piece, struct dt_iop_buffer_dsc_t *dsc);
  /** what will it output? */
  void (*output_format)(struct dt_iop_module_t *self, struct dt_dev_pixelpipe_t *pipe,
                        struct dt_dev_pixelpipe_iop_t *piece, struct dt_iop_buffer_dsc_t *dsc);

  /** what default colorspace this iop use? */
  int (*default_colorspace)(struct dt_iop_module_t *self, struct dt_dev_pixelpipe_t *pipe,
                       struct dt_dev_pixelpipe_iop_t *piece);
  /** what input colorspace it expects? */
  int (*input_colorspace)(struct dt_iop_module_t *self, struct dt_dev_pixelpipe_t *pipe,
                       struct dt_dev_pixelpipe_iop_t *piece);
  /** what will it output? */
  int (*output_colorspace)(struct dt_iop_module_t *self, struct dt_dev_pixelpipe_t *pipe,
                        struct dt_dev_pixelpipe_iop_t *piece);
  /** what colorspace the blend module operates with? */
  int (*blend_colorspace)(struct dt_iop_module_t *self, struct dt_dev_pixelpipe_t *pipe,
                        struct dt_dev_pixelpipe_iop_t *piece);

  /** report back info for tiling: memory usage and overlap. Memory usage: factor * input_size + overhead */
  void (*tiling_callback)(struct dt_iop_module_t *self, struct dt_dev_pixelpipe_iop_t *piece,
                          const struct dt_iop_roi_t *roi_in, const struct dt_iop_roi_t *roi_out,
                          struct dt_develop_tiling_t *tiling);

  /** callback methods for gui. */
  /** synch gtk interface with gui params, if necessary. */
  void (*gui_update)(struct dt_iop_module_t *self);
  /** reset ui to defaults */
  void (*gui_reset)(struct dt_iop_module_t *self);
  /** construct widget. */
  void (*gui_init)(struct dt_iop_module_t *self);
  /** apply color picker results */
  void (*color_picker_apply)(struct dt_iop_module_t *self, GtkWidget *picker, struct dt_dev_pixelpipe_iop_t *piece);
  /** called by standard widget callbacks after value changed */
  void (*gui_changed)(struct dt_iop_module_t *self, GtkWidget *widget, void *previous);
  /** destroy widget. */
  void (*gui_cleanup)(struct dt_iop_module_t *self);
  /** optional method called after darkroom expose. */
  void (*gui_post_expose)(struct dt_iop_module_t *self, cairo_t *cr, int32_t width, int32_t height,
                          int32_t pointerx, int32_t pointery);
  /** optional callback to be notified if the module acquires gui focus/loses it. */
  void (*gui_focus)(struct dt_iop_module_t *self, gboolean in);

  /** optional event callbacks */
  int (*mouse_leave)(struct dt_iop_module_t *self);
  int (*mouse_moved)(struct dt_iop_module_t *self, double x, double y, double pressure, int which);
  int (*button_released)(struct dt_iop_module_t *self, double x, double y, int which, uint32_t state);
  int (*button_pressed)(struct dt_iop_module_t *self, double x, double y, double pressure, int which,
                        int type, uint32_t state);
  int (*key_pressed)(struct dt_iop_module_t *self, uint16_t which);
  int (*scrolled)(struct dt_iop_module_t *self, double x, double y, int up, uint32_t state);
  void (*configure)(struct dt_iop_module_t *self, int width, int height);

  void (*init)(struct dt_iop_module_t *self); // this MUST set params_size!
  void (*original_init)(struct dt_iop_module_t *self);
  void (*cleanup)(struct dt_iop_module_t *self);
  /** this inits the piece of the pipe, allocing piece->data as necessary. */
  void (*init_pipe)(struct dt_iop_module_t *self, struct dt_dev_pixelpipe_t *pipe,
                    struct dt_dev_pixelpipe_iop_t *piece);
  /** this resets the params to factory defaults. used at the beginning of each history synch. */
  /** this commits (a mutex will be locked to synch pipe/gui) the given history params to the pixelpipe piece.
   */
  void (*commit_params)(struct dt_iop_module_t *self, dt_iop_params_t *params,
                        struct dt_dev_pixelpipe_t *pipe, struct dt_dev_pixelpipe_iop_t *piece);
  /** this is the chance to update default parameters, after the full raw is loaded. */
  void (*reload_defaults)(struct dt_iop_module_t *self);
  /** called after the image has changed in darkroom */
  void (*change_image)(struct dt_iop_module_t *self);
  /** this destroys all resources needed by the piece of the pixelpipe. */
  void (*cleanup_pipe)(struct dt_iop_module_t *self, struct dt_dev_pixelpipe_t *pipe,
                       struct dt_dev_pixelpipe_iop_t *piece);
  void (*modify_roi_in)(struct dt_iop_module_t *self, struct dt_dev_pixelpipe_iop_t *piece,
                        const struct dt_iop_roi_t *roi_out, struct dt_iop_roi_t *roi_in);
  void (*modify_roi_out)(struct dt_iop_module_t *self, struct dt_dev_pixelpipe_iop_t *piece,
                         struct dt_iop_roi_t *roi_out, const struct dt_iop_roi_t *roi_in);
  int (*legacy_params)(struct dt_iop_module_t *self, const void *const old_params, const int old_version,
                       void *new_params, const int new_version);
  // allow to select a shape inside an iop
  void (*masks_selection_changed)(struct dt_iop_module_t *self, const int form_selected_id);

  /** this is the temp homebrew callback to operations.
    * x,y, and scale are just given for orientation in the framebuffer. i and o are
    * scaled to the same size width*height and contain a max of 3 floats. other color
    * formats may be filled by this callback, if the pipeline can handle it. */
  /** the simplest variant of process(). you can only use OpenMP SIMD here, no intrinsics */
  void (*process)(struct dt_iop_module_t *self, struct dt_dev_pixelpipe_iop_t *piece, const void *const i,
                  void *const o, const struct dt_iop_roi_t *const roi_in,
                  const struct dt_iop_roi_t *const roi_out);
  /** a tiling variant of process(). */
  void (*process_tiling)(struct dt_iop_module_t *self, struct dt_dev_pixelpipe_iop_t *piece,
                         const void *const i, void *const o, const struct dt_iop_roi_t *const roi_in,
                         const struct dt_iop_roi_t *const roi_out, const int bpp);
  /** WARNING: in IOP implementation, it is called process()!!! */
  /** the simplest variant of process(). you can only use OpenMP SIMD here, no intrinsics */
  void (*process_plain)(struct dt_iop_module_t *self, struct dt_dev_pixelpipe_iop_t *piece,
                        const void *const i, void *const o, const struct dt_iop_roi_t *const roi_in,
                        const struct dt_iop_roi_t *const roi_out);
  /** a variant process(), that can contain SSE2 intrinsics. */
  void (*process_sse2)(struct dt_iop_module_t *self, struct dt_dev_pixelpipe_iop_t *piece,
                       const void *const i, void *const o, const struct dt_iop_roi_t *const roi_in,
                       const struct dt_iop_roi_t *const roi_out);
  /** the opencl equivalent of process(). */
  int (*process_cl)(struct dt_iop_module_t *self, struct dt_dev_pixelpipe_iop_t *piece, const void *const i,
                    void *const o, const struct dt_iop_roi_t *const roi_in,
                    const struct dt_iop_roi_t *const roi_out);
  /** a tiling variant of process_cl(). */
  int (*process_tiling_cl)(struct dt_iop_module_t *self, struct dt_dev_pixelpipe_iop_t *piece,
                           const void *const i, void *const o, const struct dt_iop_roi_t *const roi_in,
                           const struct dt_iop_roi_t *const roi_out, const int bpp);

  /** this functions are used for distort iop
   * points is an array of float {x1,y1,x2,y2,...}
   * size is 2*points_count */
  /** points before the iop is applied => point after processed */
  int (*distort_transform)(struct dt_iop_module_t *self, struct dt_dev_pixelpipe_iop_t *piece, float *points,
                           size_t points_count);
  /** reverse points after the iop is applied => point before process */
  int (*distort_backtransform)(struct dt_iop_module_t *self, struct dt_dev_pixelpipe_iop_t *piece,
                               float *points, size_t points_count);
  /** apply the image distortion to a single channel float buffer. only needed by iops that distort the image */
  void (*distort_mask)(struct dt_iop_module_t *self, struct dt_dev_pixelpipe_iop_t *piece, const float *const in,
                       float *const out, const dt_iop_roi_t *const roi_in, const dt_iop_roi_t *const roi_out);

  /** Key accelerator registration callbacks */
  void (*connect_key_accels)(struct dt_iop_module_t *self);
  void (*original_connect_key_accels)(struct dt_iop_module_t *self);
  void (*disconnect_key_accels)(struct dt_iop_module_t *self);
  GSList *(*mouse_actions)(struct dt_iop_module_t *self);

  // introspection related data
  gboolean have_introspection;
  dt_introspection_t *(*get_introspection)(void);
  dt_introspection_field_t *(*get_introspection_linear)(void);
  void *(*get_p)(const void *param, const char *name);
  dt_introspection_field_t *(*get_f)(const char *name);

} dt_iop_module_t;

/** loads and inits the modules in the plugins/ directory. */
void dt_iop_load_modules_so(void);
/** cleans up the dlopen refs. */
void dt_iop_unload_modules_so(void);
/** load a module for a given .so */
int dt_iop_load_module_by_so(dt_iop_module_t *module, dt_iop_module_so_t *so, struct dt_develop_t *dev);
/** returns a list of instances referencing stuff loaded in load_modules_so. */
GList *dt_iop_load_modules_ext(struct dt_develop_t *dev, gboolean no_image);
GList *dt_iop_load_modules(struct dt_develop_t *dev);
int dt_iop_load_module(dt_iop_module_t *module, dt_iop_module_so_t *module_so, struct dt_develop_t *dev);
/** calls module->cleanup and closes the dl connection. */
void dt_iop_cleanup_module(dt_iop_module_t *module);
/** initialize pipe. */
void dt_iop_init_pipe(struct dt_iop_module_t *module, struct dt_dev_pixelpipe_t *pipe,
                      struct dt_dev_pixelpipe_iop_t *piece);
/** checks if iop do have an ui */
gboolean dt_iop_so_is_hidden(dt_iop_module_so_t *module);
gboolean dt_iop_is_hidden(dt_iop_module_t *module);
/** checks whether iop is shown in specified group */
gboolean dt_iop_shown_in_group(dt_iop_module_t *module, uint32_t group);
/** cleans up gui of module and of blendops */
void dt_iop_gui_cleanup_module(dt_iop_module_t *module);
/** updates the enable button state. (take into account module->enabled and module->hide_enable_button  */
void dt_iop_gui_set_enable_button(dt_iop_module_t *module);
/** updates the gui params and the enabled switch. */
void dt_iop_gui_update(dt_iop_module_t *module);
/** reset the ui to its defaults */
void dt_iop_gui_reset(dt_iop_module_t *module);
/** set expanded state of iop */
void dt_iop_gui_set_expanded(dt_iop_module_t *module, gboolean expanded, gboolean collapse_others);
/** refresh iop according to set expanded state */
void dt_iop_gui_update_expanded(dt_iop_module_t *module);
/** change module state */
void dt_iop_so_gui_set_state(dt_iop_module_so_t *module, dt_iop_module_state_t state);
void dt_iop_gui_set_state(dt_iop_module_t *module, dt_iop_module_state_t state);
/* duplicate module and return new instance */
dt_iop_module_t *dt_iop_gui_duplicate(dt_iop_module_t *base, gboolean copy_params);

void dt_iop_gui_update_header(dt_iop_module_t *module);

/** commits params and updates piece hash. */
void dt_iop_commit_params(dt_iop_module_t *module, dt_iop_params_t *params,
                          struct dt_develop_blend_params_t *blendop_params, struct dt_dev_pixelpipe_t *pipe,
                          struct dt_dev_pixelpipe_iop_t *piece);
void dt_iop_commit_blend_params(dt_iop_module_t *module, const struct dt_develop_blend_params_t *blendop_params);
/** make sure the raster mask is advertised if available */
void dt_iop_set_mask_mode(dt_iop_module_t *module, int mask_mode);
/** creates a label widget for the expander, with callback to enable/disable this module. */
GtkWidget *dt_iop_gui_get_expander(dt_iop_module_t *module);
/** get the widget of plugin ui in expander */
GtkWidget *dt_iop_gui_get_widget(dt_iop_module_t *module);
/** get the eventbox of plugin ui in expander */
GtkWidget *dt_iop_gui_get_pluginui(dt_iop_module_t *module);

/** requests the focus for this plugin (to draw overlays over the center image) */
void dt_iop_request_focus(dt_iop_module_t *module);
/** allocate and load default settings from introspection. */
void dt_iop_default_init(dt_iop_module_t *module);
/** loads default settings from database. */
void dt_iop_load_default_params(dt_iop_module_t *module);
/** reloads certain gui/param defaults when the image was switched. */
void dt_iop_reload_defaults(dt_iop_module_t *module);

/*
 * must be called in dt_dev_change_image() to fix wrong histogram in levels
 * just after switching images and before full redraw
 */
void dt_iop_cleanup_histogram(gpointer data, gpointer user_data);

/** let plugins have breakpoints: */
int dt_iop_breakpoint(struct dt_develop_t *dev, struct dt_dev_pixelpipe_t *pipe);

/** allow plugins to relinquish CPU and go to sleep for some time */
void dt_iop_nap(int32_t usec);

/** get module by name and colorout, works only with a dev mode */
dt_iop_module_t *dt_iop_get_colorout_module(void);
/* returns the iop-module found in list with the given name */
dt_iop_module_t *dt_iop_get_module_from_list(GList *iop_list, const char *op);
dt_iop_module_t *dt_iop_get_module(const char *op);
/** returns module with op + multi_priority or NULL if not found on the list,
    if multi_priority == -1 do not checl for it */
dt_iop_module_t *dt_iop_get_module_by_op_priority(GList *modules, const char *operation, const int multi_priority);
/** returns module with op + multi_name or NULL if not found on the list,
    if multi_name == NULL do not checl for it */
dt_iop_module_t *dt_iop_get_module_by_instance_name(GList *modules, const char *operation, const char *multi_name);


/** get module flags, works in dev and lt mode */
int get_module_flags(const char *op);

/** returns the localized plugin name for a given op name. must not be freed. */
gchar *dt_iop_get_localized_name(const gchar *op);

/** Connects common accelerators to an iop module */
void dt_iop_connect_common_accels(dt_iop_module_t *module);

/** set multi_priority and update raster mask links */
void dt_iop_update_multi_priority(dt_iop_module_t *module, int new_priority);

/** iterates over the users hash table and checks if a specific mask is being used */
gboolean dt_iop_is_raster_mask_used(dt_iop_module_t *module, int id);

/** returns the previous visible module on the module list */
dt_iop_module_t *dt_iop_gui_get_previous_visible_module(dt_iop_module_t *module);
/** returns the next visible module on the module list */
dt_iop_module_t *dt_iop_gui_get_next_visible_module(dt_iop_module_t *module);

// initializes memory.darktable_iop_names
void dt_iop_set_darktable_iop_table();

/** adds keyboard accels to the first module in the pipe to handle where there are multiple instances */
void dt_iop_connect_accels_multi(dt_iop_module_so_t *module);

/** adds keyboard accels for all modules in the pipe */
void dt_iop_connect_accels_all();

/** get the module that accelerators are attached to for the current so */
dt_iop_module_t *dt_iop_get_module_accel_curr(dt_iop_module_so_t *module);

/** count instances of a module **/
int dt_iop_count_instances(dt_iop_module_so_t *module);

<<<<<<< HEAD
/** queue a refresh of the center (FULL), preview, or second-preview windows, rerunning the pixelpipe from */
/** the given module */
void dt_iop_refresh_center(dt_iop_module_t *module);
void dt_iop_refresh_preview(dt_iop_module_t *module);
void dt_iop_refresh_preview2(dt_iop_module_t *module);
void dt_iop_refresh_all(dt_iop_module_t *module);
=======
/** queue a delayed call to dt_dev_add_history_item to capture module parameters */
void dt_iop_queue_history_update(dt_iop_module_t *module, gboolean extend_prior);
/** cancel any previously-queued history update */
void dt_iop_cancel_history_update(dt_iop_module_t *module);
>>>>>>> d0485731

// modelines: These editor modelines have been set for all relevant files by tools/update_modelines.sh
// vim: shiftwidth=2 expandtab tabstop=2 cindent
// kate: tab-indents: off; indent-width 2; replace-tabs on; indent-mode cstyle; remove-trailing-spaces modified;<|MERGE_RESOLUTION|>--- conflicted
+++ resolved
@@ -676,19 +676,17 @@
 /** count instances of a module **/
 int dt_iop_count_instances(dt_iop_module_so_t *module);
 
-<<<<<<< HEAD
 /** queue a refresh of the center (FULL), preview, or second-preview windows, rerunning the pixelpipe from */
 /** the given module */
 void dt_iop_refresh_center(dt_iop_module_t *module);
 void dt_iop_refresh_preview(dt_iop_module_t *module);
 void dt_iop_refresh_preview2(dt_iop_module_t *module);
 void dt_iop_refresh_all(dt_iop_module_t *module);
-=======
+
 /** queue a delayed call to dt_dev_add_history_item to capture module parameters */
 void dt_iop_queue_history_update(dt_iop_module_t *module, gboolean extend_prior);
 /** cancel any previously-queued history update */
 void dt_iop_cancel_history_update(dt_iop_module_t *module);
->>>>>>> d0485731
 
 // modelines: These editor modelines have been set for all relevant files by tools/update_modelines.sh
 // vim: shiftwidth=2 expandtab tabstop=2 cindent
