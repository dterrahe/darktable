--- conflicted
+++ resolved
@@ -127,12 +127,7 @@
 void process (struct dt_iop_module_t *self, dt_dev_pixelpipe_iop_t *piece, void *ivoid, void *ovoid, const dt_iop_roi_t *roi_in, const dt_iop_roi_t *roi_out)
 {
   dt_iop_rlce_data_t *data = (dt_iop_rlce_data_t *)piece->data;
-<<<<<<< HEAD
-  float *in  = (float *)ivoid;
-  float *out = (float *)ovoid;
   const int ch = piece->colors;
-=======
->>>>>>> 2e46edb4
   
   // PASS1: Get a luminance map of image...
   float *luminance=(float *)malloc((roi_out->width*roi_out->height)*sizeof(float));
@@ -142,12 +137,6 @@
 #endif
   for(int j=0;j<roi_out->height;j++)
   {
-<<<<<<< HEAD
-    double pmax=CLIP(fmax(in[0],fmax(in[1],in[2]))); // Max value in RGB set
-    double pmin=CLIP(fmin(in[0],fmin(in[1],in[2]))); // Min value in RGB set
-    *lm=(pmax+pmin)/2.0;        // Pixel luminocity
-    in+=ch; lm++;
-=======
     float *in=(float *)ivoid+j*roi_out->width*3;
     float *lm=luminance+j*roi_out->width;
     for(int i=0;i<roi_out->width;i++)
@@ -155,11 +144,7 @@
       double pmax=CLIP(fmax(in[0],fmax(in[1],in[2]))); // Max value in RGB set
       double pmin=CLIP(fmin(in[0],fmin(in[1],in[2]))); // Min value in RGB set
       *lm=(pmax+pmin)/2.0;        // Pixel luminocity
-      in+=3; lm++;
->>>>>>> 2e46edb4
-    
-      //if( pmax > lsmax ) lsmax=pmax;
-      //if( pmin < lsmin ) lsmin=pmin;
+      in+=ch; lm++;
     }
   }
   
